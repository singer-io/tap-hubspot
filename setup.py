#!/usr/bin/env python

from setuptools import setup

setup(name='tap-hubspot',
<<<<<<< HEAD
      version='0.8.0',
=======
      version='0.8.1',
>>>>>>> 2c52869d
      description='Singer.io tap for extracting data from the HubSpot API',
      author='Stitch',
      url='http://singer.io',
      classifiers=['Programming Language :: Python :: 3 :: Only'],
      py_modules=['tap_hubspot'],
      install_requires=[
          'attrs==16.3.0',
          'singer-python==1.6.0a2',
          'requests==2.12.4',
          'backoff==1.3.2',
      ],
      entry_points='''
          [console_scripts]
          tap-hubspot=tap_hubspot:main
      ''',
      packages=['tap_hubspot'],
      package_data = {
          'tap_hubspot/schemas': [
              "campaigns.json",
              "companies.json",
              "contact_lists.json",
              "contacts.json",
              "deals.json",
              "email_events.json",
              "forms.json",
              "keywords.json",
              "owners.json",
              "subscription_changes.json",
              "workflows.json",
          ],
      },
      include_package_data=True,
)<|MERGE_RESOLUTION|>--- conflicted
+++ resolved
@@ -3,11 +3,7 @@
 from setuptools import setup
 
 setup(name='tap-hubspot',
-<<<<<<< HEAD
-      version='0.8.0',
-=======
       version='0.8.1',
->>>>>>> 2c52869d
       description='Singer.io tap for extracting data from the HubSpot API',
       author='Stitch',
       url='http://singer.io',
