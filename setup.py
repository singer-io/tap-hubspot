#!/usr/bin/env python

from setuptools import setup

setup(name='tap-hubspot',
<<<<<<< HEAD
      version='0.4.5',
=======
      version='0.5.3',
>>>>>>> 9a798cda
      description='Singer.io tap for extracting data from the HubSpot API',
      author='Stitch',
      url='http://singer.io',
      classifiers=['Programming Language :: Python :: 3 :: Only'],
      py_modules=['tap_hubspot'],
      install_requires=[
          'singer-python==1.2.0',
          'requests==2.12.4',
          'backoff==1.3.2',
      ],
      entry_points='''
          [console_scripts]
          tap-hubspot=tap_hubspot:main
      ''',
      packages=['tap_hubspot'],
      package_data = {
          'tap_hubspot/schemas': [
              "campaigns.json",
              "companies.json",
              "contact_lists.json",
              "contacts.json",
              "deals.json",
              "email_events.json",
              "forms.json",
              "keywords.json",
              "owners.json",
              "subscription_changes.json",
              "workflows.json",
          ],
      },
      include_package_data=True,
)<|MERGE_RESOLUTION|>--- conflicted
+++ resolved
@@ -3,11 +3,7 @@
 from setuptools import setup
 
 setup(name='tap-hubspot',
-<<<<<<< HEAD
-      version='0.4.5',
-=======
-      version='0.5.3',
->>>>>>> 9a798cda
+      version='0.5.4',
       description='Singer.io tap for extracting data from the HubSpot API',
       author='Stitch',
       url='http://singer.io',
