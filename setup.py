--- conflicted
+++ resolved
@@ -3,11 +3,7 @@
 from setuptools import setup
 
 setup(name='tap-hubspot',
-<<<<<<< HEAD
-      version='2.10.1',
-=======
-      version='2.12.1',
->>>>>>> a8a37eb1
+      version='2.12.2',
       description='Singer.io tap for extracting data from the HubSpot API',
       author='Stitch',
       url='http://singer.io',
