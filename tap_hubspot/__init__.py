--- conflicted
+++ resolved
@@ -1135,28 +1135,17 @@
 
             if not data.get(more_key):
                 break
-<<<<<<< HEAD
-            params['after'] = data.get(more_key).get('next').get('after')
-
-def sync_records(stream_id, primary_key, bookmark_key, catalog, STATE, params):
-=======
             params['after'] = data.get(more_key, {}).get('next', {}).get('after', None)
             if params['after'] is None:
                 break
 
 def sync_records(stream_id, primary_key, bookmark_key, catalog, STATE, params, is_custom_object=False):
->>>>>>> 38c1da6d
     """
     Synchronize records from a data source
     """
     mdata = metadata.to_map(catalog.get('metadata'))
-<<<<<<< HEAD
-    if stream_id.startswith("custom_"):
-        url = get_url("custom_objects", object_name=stream_id[len("custom_"):])
-=======
     if is_custom_object:
         url = get_url("custom_objects", object_name=stream_id)
->>>>>>> 38c1da6d
     else:
         url = get_url(stream_id)
     max_bk_value = bookmark_value = utils.strptime_with_tz(
@@ -1206,11 +1195,7 @@
               'properties': get_selected_property_fields(catalog, mdata),
               'archived': False
               }
-<<<<<<< HEAD
-    return sync_records(stream_id, primary_key, bookmark_key, catalog, STATE, params)
-=======
     return sync_records(stream_id, primary_key, bookmark_key, catalog, STATE, params, is_custom_object=True)
->>>>>>> 38c1da6d
 
 
 @attr.s
@@ -1241,19 +1226,6 @@
 ]
 
 
-<<<<<<< HEAD
-def add_custom_streams(mode):
-    custom_objects_schema_url = get_url("custom_objects_schema")
-    # Load Hubspot's shared schemas
-    refs = load_shared_schema_refs()
-    try:
-        for custom_object in gen_request_custom_objects("custom_objects_schema", custom_objects_schema_url, {}, 'results', "paging"):
-            stream_id = "custom_" + custom_object["name"]
-            STREAMS.append(Stream(stream_id, sync_custom_object_records, ['id'], 'updatedAt', 'INCREMENTAL'))
-            if mode == "DISCOVER":
-                schema = utils.load_json(get_abs_path('schemas/shared/custom_objects.json'))
-                custom_schema = parse_custom_schema(stream_id, custom_object["properties"])
-=======
 def add_custom_streams(mode, catalog=None):
     """
     - In DISCOVER mode, fetch the custom schema from the API endpoint and set the schema for the custom objects.
@@ -1276,7 +1248,6 @@
                 STREAMS.append(Stream(stream_id, sync_custom_object_records, ['id'], 'updatedAt', 'INCREMENTAL'))
                 schema = utils.load_json(get_abs_path('schemas/shared/custom_objects.json'))
                 custom_schema = parse_custom_schema(stream_id, custom_object["properties"], is_custom_object=True)
->>>>>>> 38c1da6d
                 schema["properties"]["properties"] = {
                     "type": "object",
                     "properties": custom_schema,
@@ -1293,11 +1264,6 @@
                 with open(custom_schema_path, 'w') as json_file:
                     json.dump(final_schema, json_file)
 
-<<<<<<< HEAD
-    except SourceUnavailableException as ex:
-        warning_message = str(ex).replace(CONFIG['access_token'], 10 * '*')
-        LOGGER.warning(warning_message)
-=======
         except SourceUnavailableException as ex:
             warning_message = str(ex).replace(CONFIG['access_token'], 10 * '*')
             LOGGER.warning(warning_message)
@@ -1309,7 +1275,6 @@
             if stream["tap_stream_id"] in custom_objects:
                 STREAMS.append(Stream(stream["tap_stream_id"], sync_custom_object_records, ['id'], 'updatedAt', 'INCREMENTAL'))
         return custom_objects
->>>>>>> 38c1da6d
 
 def load_shared_schema_refs():
     shared_schemas_path = get_abs_path('schemas/shared')
@@ -1345,11 +1310,7 @@
     return selected_streams
 
 def do_sync(STATE, catalog):
-<<<<<<< HEAD
-    add_custom_streams(mode="SYNC")
-=======
     custom_objects = add_custom_streams(mode="SYNC", catalog=catalog)
->>>>>>> 38c1da6d
     # Clear out keys that are no longer used
     clean_state(STATE)
 
@@ -1366,11 +1327,7 @@
         singer.write_state(STATE)
 
         try:
-<<<<<<< HEAD
-            if stream.tap_stream_id.startswith("custom_"):
-=======
             if stream.tap_stream_id in custom_objects:
->>>>>>> 38c1da6d
                 stream.sync(STATE, ctx, stream.tap_stream_id)
             else:
                 STATE = stream.sync(STATE, ctx) # pylint: disable=not-callable
