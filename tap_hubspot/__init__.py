--- conflicted
+++ resolved
@@ -76,12 +76,10 @@
     "deals_all":            "/deals/v1/deal/paged",
     "deals_recent":         "/deals/v1/deal/recent/modified",
     "deals_detail":         "/deals/v1/deal/{deal_id}",
-<<<<<<< HEAD
+
     "deals_v3_batch_read":  "/crm/v3/objects/deals/batch/read",
     "deals_v3_properties":  "/crm/v3/properties/deals",
-=======
-
->>>>>>> 1002cdc6
+
     "deal_pipelines":       "/deals/v1/pipelines",
 
     "campaigns_all":        "/email/public/v1/campaigns/by-id",
@@ -312,7 +310,6 @@
             record['properties_versions'] += versions
     return record
 
-<<<<<<< HEAD
 def post_search_endpoint(url, data, params=None):
     params = params or {}
     hapikey = CONFIG['hapikey']
@@ -374,8 +371,6 @@
     v3_resp = post_search_endpoint(v3_url, v3_body)
     return v3_resp.json()['results']
 
-=======
->>>>>>> 1002cdc6
 #pylint: disable=line-too-long
 def gen_request(STATE, tap_stream_id, url, params, path, more_key, offset_keys, offset_targets):
     if len(offset_keys) != len(offset_targets):
@@ -388,7 +383,6 @@
         while True:
             data = request(url, params).json()
 
-<<<<<<< HEAD
             if v3_fields:
                 v3_data = get_v3_deals(v3_fields, data[path])
 
@@ -397,8 +391,6 @@
                 transformed_v3_data = process_v3_deals_records(v3_data)
                 merge_responses(data[path], transformed_v3_data)
 
-=======
->>>>>>> 1002cdc6
             for row in data[path]:
                 counter.increment()
                 yield row
