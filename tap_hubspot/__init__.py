#!/usr/bin/env python3
import datetime
import pytz
import itertools
import os
import re
import sys
import json
# pylint: disable=import-error
import attr
import backoff
import requests
import singer
import singer.messages
from singer import metrics
from singer import metadata
from singer import utils
from singer import (transform,
                    UNIX_MILLISECONDS_INTEGER_DATETIME_PARSING,
                    Transformer, _transform_datetime)

LOGGER = singer.get_logger()
SESSION = requests.Session()

REQUEST_TIMEOUT = 300
class InvalidAuthException(Exception):
    pass

class SourceUnavailableException(Exception):
    pass

class DependencyException(Exception):
    pass

class DataFields:
    offset = 'offset'

class StateFields:
    offset = 'offset'
    this_stream = 'this_stream'

BASE_URL = "https://api.hubapi.com"

CONTACTS_BY_COMPANY = "contacts_by_company"

DEFAULT_CHUNK_SIZE = 1000 * 60 * 60 * 24

V3_PREFIXES = {'hs_date_entered', 'hs_date_exited', 'hs_time_in'}

CONFIG = {
    "access_token": None,
    "token_expires": None,
    "email_chunk_size": DEFAULT_CHUNK_SIZE,
    "subscription_chunk_size": DEFAULT_CHUNK_SIZE,

    # in config.json
    "redirect_uri": None,
    "client_id": None,
    "client_secret": None,
    "refresh_token": None,
    "start_date": None,
    "hapikey": None,
    "include_inactives": None,
}

ENDPOINTS = {
    "contacts_properties":  "/properties/v1/contacts/properties",
    "contacts_all":         "/contacts/v1/lists/all/contacts/all",
    "contacts_recent":      "/contacts/v1/lists/recently_updated/contacts/recent",
    "contacts_detail":      "/contacts/v1/contact/vids/batch/",

    "companies_properties": "/companies/v2/properties",
    "companies_all":        "/companies/v2/companies/paged",
    "companies_recent":     "/companies/v2/companies/recent/modified",
    "companies_detail":     "/companies/v2/companies/{company_id}",
    "contacts_by_company":  "/companies/v2/companies/{company_id}/vids",

    "deals_properties":     "/properties/v1/deals/properties",
    "deals_all":            "/deals/v1/deal/paged",
    "deals_recent":         "/deals/v1/deal/recent/modified",
    "deals_detail":         "/deals/v1/deal/{deal_id}",

    "deals_v3_batch_read":  "/crm/v3/objects/deals/batch/read",
    "deals_v3_properties":  "/crm/v3/properties/deals",

    "deal_pipelines":       "/deals/v1/pipelines",

    "campaigns_all":        "/email/public/v1/campaigns/by-id",
    "campaigns_detail":     "/email/public/v1/campaigns/{campaign_id}",

    "engagements_all":        "/engagements/v1/engagements/paged",

    "subscription_changes": "/email/public/v1/subscriptions/timeline",
    "email_events":         "/email/public/v1/events",
    "contact_lists":        "/contacts/v1/lists",
    "forms":                "/forms/v2/forms",
    "workflows":            "/automation/v3/workflows",
    "owners":               "/owners/v2/owners",
}

def get_start(state, tap_stream_id, bookmark_key, older_bookmark_key=None):
    """
    If the current bookmark_key is available in the state, then return the bookmark_key value.
    If it is not available then check and return the older_bookmark_key in the state for the existing connection.
    If none of the keys are available in the state for a particular stream, then return start_date.

    We have made this change because of an update in the replication key of the deals stream.
    So, if any existing connections have only older_bookmark_key in the state then tap should utilize that bookmark value.
    Then next time, the tap should use the current bookmark value.
    """
    current_bookmark = singer.get_bookmark(state, tap_stream_id, bookmark_key)
    if current_bookmark is None:
        if older_bookmark_key:
            previous_bookmark = singer.get_bookmark(state, tap_stream_id, older_bookmark_key)
            if previous_bookmark:
                return previous_bookmark

        return CONFIG['start_date']
    return current_bookmark

def get_current_sync_start(state, tap_stream_id):
    current_sync_start_value = singer.get_bookmark(state, tap_stream_id, "current_sync_start")
    if current_sync_start_value is None:
        return current_sync_start_value
    return utils.strptime_to_utc(current_sync_start_value)

def write_current_sync_start(state, tap_stream_id, start):
    value = start
    if start is not None:
        value = utils.strftime(start)
    return singer.write_bookmark(state, tap_stream_id, "current_sync_start", value)

def clean_state(state):
    """ Clear deprecated keys out of state. """
    for stream, bookmark_map in state.get("bookmarks", {}).items():
        if "last_sync_duration" in bookmark_map:
            LOGGER.info("%s - Removing last_sync_duration from state.", stream)
            state["bookmarks"][stream].pop("last_sync_duration", None)

def get_url(endpoint, **kwargs):
    if endpoint not in ENDPOINTS:
        raise ValueError("Invalid endpoint {}".format(endpoint))

    return BASE_URL + ENDPOINTS[endpoint].format(**kwargs)


def get_field_type_schema(field_type):
    if field_type == "bool":
        return {"type": ["null", "boolean"]}

    elif field_type == "datetime":
        return {"type": ["null", "string"],
                "format": "date-time"}

    elif field_type == "number":
        # A value like 'N/A' can be returned for this type,
        # so we have to let this be a string sometimes
        return {"type": ["null", "number", "string"]}

    else:
        return {"type": ["null", "string"]}

def get_field_schema(field_type, extras=False):
    if extras:
        return {
            "type": "object",
            "properties": {
                "value": get_field_type_schema(field_type),
                "timestamp": get_field_type_schema("datetime"),
                "source": get_field_type_schema("string"),
                "sourceId": get_field_type_schema("string"),
            }
        }
    else:
        return {
            "type": "object",
            "properties": {
                "value": get_field_type_schema(field_type),
            }
        }

def parse_custom_schema(entity_name, data):
    return {
        field['name']: get_field_schema(field['type'], entity_name != 'contacts')
        for field in data
    }


def get_custom_schema(entity_name):
    return parse_custom_schema(entity_name, request(get_url(entity_name + "_properties")).json())

def get_v3_schema(entity_name):
    url = get_url("deals_v3_properties")
    return parse_custom_schema(entity_name, request(url).json()['results'])

def get_abs_path(path):
    return os.path.join(os.path.dirname(os.path.realpath(__file__)), path)

def load_associated_company_schema():
    associated_company_schema = load_schema("companies")
    #pylint: disable=line-too-long
    associated_company_schema['properties']['company-id'] = associated_company_schema['properties'].pop('companyId')
    associated_company_schema['properties']['portal-id'] = associated_company_schema['properties'].pop('portalId')
    return associated_company_schema

def load_schema(entity_name):
    schema = utils.load_json(get_abs_path('schemas/{}.json'.format(entity_name)))
    if entity_name in ["contacts", "companies", "deals"]:
        custom_schema = get_custom_schema(entity_name)

        schema['properties']['properties'] = {
            "type": "object",
            "properties": custom_schema,
        }

        if entity_name in ["deals"]:
            v3_schema = get_v3_schema(entity_name)
            for key, value in v3_schema.items():
                if any(prefix in key for prefix in V3_PREFIXES):
                    custom_schema[key] = value

        # Move properties to top level
        custom_schema_top_level = {'property_{}'.format(k): v for k, v in custom_schema.items()}
        schema['properties'].update(custom_schema_top_level)

        # Make properties_versions selectable and share the same schema.
        versions_schema = utils.load_json(get_abs_path('schemas/versions.json'))
        schema['properties']['properties_versions'] = versions_schema

    if entity_name == "contacts":
        schema['properties']['associated-company'] = load_associated_company_schema()

    return schema

#pylint: disable=invalid-name
def acquire_access_token_from_refresh_token():
    payload = {
        "grant_type": "refresh_token",
        "redirect_uri": CONFIG['redirect_uri'],
        "refresh_token": CONFIG['refresh_token'],
        "client_id": CONFIG['client_id'],
        "client_secret": CONFIG['client_secret'],
    }


    resp = requests.post(BASE_URL + "/oauth/v1/token", data=payload, timeout=get_request_timeout())
    if resp.status_code == 403:
        raise InvalidAuthException(resp.content)

    resp.raise_for_status()
    auth = resp.json()
    CONFIG['access_token'] = auth['access_token']
    CONFIG['refresh_token'] = auth['refresh_token']
    CONFIG['token_expires'] = (
        datetime.datetime.utcnow() +
        datetime.timedelta(seconds=auth['expires_in'] - 600))
    LOGGER.info("Token refreshed. Expires at %s", CONFIG['token_expires'])


def giveup(exc):
    return exc.response is not None \
        and 400 <= exc.response.status_code < 500 \
        and exc.response.status_code != 429

def on_giveup(details):
    if len(details['args']) == 2:
        url, params = details['args']
    else:
        url = details['args']
        params = {}

    raise Exception("Giving up on request after {} tries with url {} and params {}" \
                    .format(details['tries'], url, params))

URL_SOURCE_RE = re.compile(BASE_URL + r'/(\w+)/')

def parse_source_from_url(url):
    match = URL_SOURCE_RE.match(url)
    if match:
        return match.group(1)
    return None

def get_params_and_headers(params):
    """
    This function makes a params object and headers object based on the
    authentication values available. If there is an `hapikey` in the config, we
    need that in `params` and not in the `headers`. Otherwise, we need to get an
    `access_token` to put in the `headers` and not in the `params`
    """
    params = params or {}
    hapikey = CONFIG['hapikey']
    if hapikey is None:
        if CONFIG['token_expires'] is None or CONFIG['token_expires'] < datetime.datetime.utcnow():
            acquire_access_token_from_refresh_token()
        headers = {'Authorization': 'Bearer {}'.format(CONFIG['access_token'])}
    else:
        params['hapikey'] = hapikey
        headers = {}

    if 'user_agent' in CONFIG:
        headers['User-Agent'] = CONFIG['user_agent']

    return params, headers


# backoff for Timeout error is already included in "requests.exceptions.RequestException"
# as it is a parent class of "Timeout" error
@backoff.on_exception(backoff.constant,
                      (requests.exceptions.RequestException,
                       requests.exceptions.HTTPError),
                      max_tries=5,
                      jitter=None,
                      giveup=giveup,
                      on_giveup=on_giveup,
                      interval=10)
def request(url, params=None):

    params, headers = get_params_and_headers(params)

    req = requests.Request('GET', url, params=params, headers=headers).prepare()
    LOGGER.info("GET %s", req.url)
    with metrics.http_request_timer(parse_source_from_url(url)) as timer:
        resp = SESSION.send(req, timeout=get_request_timeout())
        timer.tags[metrics.Tag.http_status_code] = resp.status_code
        if resp.status_code == 403:
            raise SourceUnavailableException(resp.content)
        else:
            resp.raise_for_status()

    return resp
# {"bookmarks" : {"contacts" : { "lastmodifieddate" : "2001-01-01"
#                                "offset" : {"vidOffset": 1234
#                                           "timeOffset": "3434434 }}
#                 "users" : { "timestamp" : "2001-01-01"}}
#  "currently_syncing" : "contacts"
# }
# }

def lift_properties_and_versions(record):
    for key, value in record.get('properties', {}).items():
        computed_key = "property_{}".format(key)
        versions = value.get('versions')
        record[computed_key] = value

        if versions:
            if not record.get('properties_versions'):
                record['properties_versions'] = []
            record['properties_versions'] += versions
    return record

# backoff for Timeout error is already included in "requests.exceptions.RequestException"
# as it is a parent class of "Timeout" error
@backoff.on_exception(backoff.constant,
                      (requests.exceptions.RequestException,
                       requests.exceptions.HTTPError),
                      max_tries=5,
                      jitter=None,
                      giveup=giveup,
                      on_giveup=on_giveup,
                      interval=10)
def post_search_endpoint(url, data, params=None):

    params, headers = get_params_and_headers(params)
    headers['content-type'] = "application/json"

    with metrics.http_request_timer(url) as _:
        resp = requests.post(
            url=url,
            json=data,
            params=params,
            timeout=get_request_timeout(),
            headers=headers
        )

        resp.raise_for_status()

    return resp

def merge_responses(v1_data, v3_data):
    for v1_record in v1_data:
        v1_id = v1_record.get('dealId')
        for v3_record in v3_data:
            v3_id = v3_record.get('id')
            if str(v1_id) == v3_id:
                v1_record['properties'] = {**v1_record['properties'],
                                           **v3_record['properties']}

def process_v3_deals_records(v3_data):
    """
    This function:
    1. filters out fields that don't contain 'hs_date_entered_*' and
       'hs_date_exited_*'
    2. changes a key value pair in `properties` to a key paired to an
       object with a key 'value' and the original value
    """
    transformed_v3_data = []
    for record in v3_data:
        new_properties = {field_name : {'value': field_value}
                          for field_name, field_value in record['properties'].items()
                          if any(prefix in field_name for prefix in V3_PREFIXES)}
        transformed_v3_data.append({**record, 'properties' : new_properties})
    return transformed_v3_data

def get_v3_deals(v3_fields, v1_data):
    v1_ids = [{'id': str(record['dealId'])} for record in v1_data]

    # Sending the first v3_field is enough to get them all
    v3_body = {'inputs': v1_ids,
               'properties': [v3_fields[0]],}
    v3_url = get_url('deals_v3_batch_read')
    v3_resp = post_search_endpoint(v3_url, v3_body)
    return v3_resp.json()['results']

#pylint: disable=line-too-long
def gen_request(STATE, tap_stream_id, url, params, path, more_key, offset_keys, offset_targets, v3_fields=None):
    if len(offset_keys) != len(offset_targets):
        raise ValueError("Number of offset_keys must match number of offset_targets")

    if singer.get_offset(STATE, tap_stream_id):
        params.update(singer.get_offset(STATE, tap_stream_id))

    with metrics.record_counter(tap_stream_id) as counter:
        while True:
            data = request(url, params).json()

            if data.get(path) is None:
                raise RuntimeError("Unexpected API response: {} not in {}".format(path, data.keys()))

            if v3_fields:
                v3_data = get_v3_deals(v3_fields, data[path])

                # The shape of v3_data is different than the V1 response,
                # so we transform v3 to look like v1
                transformed_v3_data = process_v3_deals_records(v3_data)
                merge_responses(data[path], transformed_v3_data)

            for row in data[path]:
                counter.increment()
                yield row

            if not data.get(more_key, False):
                break

            STATE = singer.clear_offset(STATE, tap_stream_id)
            for key, target in zip(offset_keys, offset_targets):
                if key in data:
                    params[target] = data[key]
                    STATE = singer.set_offset(STATE, tap_stream_id, target, data[key])

            singer.write_state(STATE)

    STATE = singer.clear_offset(STATE, tap_stream_id)
    singer.write_state(STATE)


def _sync_contact_vids(catalog, vids, schema, bumble_bee, bookmark_values, bookmark_key):
    if len(vids) == 0:
        return

    data = request(get_url("contacts_detail"), params={'vid': vids, 'showListMemberships' : True, "formSubmissionMode" : "all"}).json()
    time_extracted = utils.now()
    mdata = metadata.to_map(catalog.get('metadata'))

    for record in data.values():
        # Explicitly add the bookmark field "versionTimestamp" and its value in the record.
        record[bookmark_key] = bookmark_values.get(record.get("vid"))
        record = bumble_bee.transform(lift_properties_and_versions(record), schema, mdata)
        singer.write_record("contacts", record, catalog.get('stream_alias'), time_extracted=time_extracted)

default_contact_params = {
    'showListMemberships': True,
    'includeVersion': True,
    'count': 100,
}

def sync_contacts(STATE, ctx):
    catalog = ctx.get_catalog_from_id(singer.get_currently_syncing(STATE))
    bookmark_key = 'versionTimestamp'
    start = utils.strptime_with_tz(get_start(STATE, "contacts", bookmark_key))
    LOGGER.info("sync_contacts from %s", start)

    max_bk_value = start
    schema = load_schema("contacts")

    singer.write_schema("contacts", schema, ["vid"], [bookmark_key], catalog.get('stream_alias'))

    url = get_url("contacts_all")

    vids = []
    # Dict to store replication key value for each contact record
    bookmark_values = {}
    with Transformer(UNIX_MILLISECONDS_INTEGER_DATETIME_PARSING) as bumble_bee:
        for row in gen_request(STATE, 'contacts', url, default_contact_params, 'contacts', 'has-more', ['vid-offset'], ['vidOffset']):
            modified_time = None
            if bookmark_key in row:
                modified_time = utils.strptime_with_tz(
                    _transform_datetime( # pylint: disable=protected-access
                        row[bookmark_key],
                        UNIX_MILLISECONDS_INTEGER_DATETIME_PARSING))

            if not modified_time or modified_time >= start:
                vids.append(row['vid'])
                # Adding replication key value in `bookmark_values` dict
                # Here, key is vid(primary key) and value is replication key value.
                bookmark_values[row['vid']] = utils.strftime(modified_time)

            if modified_time and modified_time >= max_bk_value:
                max_bk_value = modified_time

            if len(vids) == 100:
                _sync_contact_vids(catalog, vids, schema, bumble_bee, bookmark_values, bookmark_key)
                vids = []

        _sync_contact_vids(catalog, vids, schema, bumble_bee, bookmark_values, bookmark_key)

    STATE = singer.write_bookmark(STATE, 'contacts', bookmark_key, utils.strftime(max_bk_value))
    singer.write_state(STATE)
    return STATE

class ValidationPredFailed(Exception):
    pass

# companies_recent only supports 10,000 results. If there are more than this,
# we'll need to use the companies_all endpoint
def use_recent_companies_endpoint(response):
    return response["total"] < 10000

default_contacts_by_company_params = {'count' : 100}

# NB> to do: support stream aliasing and field selection
def _sync_contacts_by_company(STATE, ctx, company_id):
    schema = load_schema(CONTACTS_BY_COMPANY)
    catalog = ctx.get_catalog_from_id(singer.get_currently_syncing(STATE))
    mdata = metadata.to_map(catalog.get('metadata'))
    url = get_url("contacts_by_company", company_id=company_id)
    path = 'vids'
    with Transformer(UNIX_MILLISECONDS_INTEGER_DATETIME_PARSING) as bumble_bee:
        with metrics.record_counter(CONTACTS_BY_COMPANY) as counter:
            data = request(url, default_contacts_by_company_params).json()

            if data.get(path) is None:
                raise RuntimeError("Unexpected API response: {} not in {}".format(path, data.keys()))

            for row in data[path]:
                counter.increment()
                record = {'company-id' : company_id,
                          'contact-id' : row}
                record = bumble_bee.transform(lift_properties_and_versions(record), schema, mdata)
                singer.write_record("contacts_by_company", record, time_extracted=utils.now())

    return STATE

default_company_params = {
    'limit': 250, 'properties': ["createdate", "hs_lastmodifieddate"]
}

def sync_companies(STATE, ctx):
    catalog = ctx.get_catalog_from_id(singer.get_currently_syncing(STATE))
    mdata = metadata.to_map(catalog.get('metadata'))
    bumble_bee = Transformer(UNIX_MILLISECONDS_INTEGER_DATETIME_PARSING)
    bookmark_key = 'property_hs_lastmodifieddate'
    bookmark_field_in_record = 'hs_lastmodifieddate'

    start = utils.strptime_to_utc(get_start(STATE, "companies", bookmark_key, older_bookmark_key=bookmark_field_in_record))
    LOGGER.info("sync_companies from %s", start)
    schema = load_schema('companies')
    singer.write_schema("companies", schema, ["companyId"], [bookmark_key], catalog.get('stream_alias'))

    # Because this stream doesn't query by `lastUpdated`, it cycles
    # through the data set every time. The issue with this is that there
    # is a race condition by which records may be updated between the
    # start of this table's sync and the end, causing some updates to not
    # be captured, in order to combat this, we must store the current
    # sync's start in the state and not move the bookmark past this value.
    current_sync_start = get_current_sync_start(STATE, "companies") or utils.now()
    STATE = write_current_sync_start(STATE, "companies", current_sync_start)
    singer.write_state(STATE)

    url = get_url("companies_all")
    max_bk_value = start
    if CONTACTS_BY_COMPANY in ctx.selected_stream_ids:
        contacts_by_company_schema = load_schema(CONTACTS_BY_COMPANY)
        singer.write_schema("contacts_by_company", contacts_by_company_schema, ["company-id", "contact-id"])

    with bumble_bee:
        for row in gen_request(STATE, 'companies', url, default_company_params, 'companies', 'has-more', ['offset'], ['offset']):
            row_properties = row['properties']
            modified_time = None
            if bookmark_field_in_record in row_properties:
                # Hubspot returns timestamps in millis
                timestamp_millis = row_properties[bookmark_field_in_record]['timestamp'] / 1000.0
                modified_time = datetime.datetime.fromtimestamp(timestamp_millis, datetime.timezone.utc)
            elif 'createdate' in row_properties:
                # Hubspot returns timestamps in millis
                timestamp_millis = row_properties['createdate']['timestamp'] / 1000.0
                modified_time = datetime.datetime.fromtimestamp(timestamp_millis, datetime.timezone.utc)

            if modified_time and modified_time >= max_bk_value:
                max_bk_value = modified_time

            if not modified_time or modified_time >= start:
                record = request(get_url("companies_detail", company_id=row['companyId'])).json()
                record = bumble_bee.transform(lift_properties_and_versions(record), schema, mdata)
                singer.write_record("companies", record, catalog.get('stream_alias'), time_extracted=utils.now())
                if CONTACTS_BY_COMPANY in ctx.selected_stream_ids:
                    STATE = _sync_contacts_by_company(STATE, ctx, record['companyId'])

    # Don't bookmark past the start of this sync to account for updated records during the sync.
    new_bookmark = min(max_bk_value, current_sync_start)
    STATE = singer.write_bookmark(STATE, 'companies', bookmark_key, utils.strftime(new_bookmark))
    STATE = write_current_sync_start(STATE, 'companies', None)
    singer.write_state(STATE)
    return STATE

def has_selected_custom_field(mdata):
    top_level_custom_props = [x for x in mdata if len(x) == 2 and 'property_' in x[1]]
    for prop in top_level_custom_props:
<<<<<<< HEAD
        if mdata.get(prop, {}).get('selected') is True:
=======
        # Return 'True' if the custom field is automatic.
        if (mdata.get(prop, {}).get('selected') == True) or (mdata.get(prop, {}).get('inclusion') == "automatic"):
>>>>>>> 68bcff71
            return True
    return False

def sync_deals(STATE, ctx):
    catalog = ctx.get_catalog_from_id(singer.get_currently_syncing(STATE))
    mdata = metadata.to_map(catalog.get('metadata'))
    bookmark_key = 'property_hs_lastmodifieddate'
    # The Bookmark field('hs_lastmodifieddate') available in the record is different from
    # the tap's bookmark key(property_hs_lastmodifieddate).
    # `hs_lastmodifieddate` is available in the properties field at the nested level.
    # As `hs_lastmodifieddate` is not available at the 1st level it can not be marked as automatic inclusion.
    # tap includes all nested fields of the properties field as custom fields in the schema by appending the
    # prefix `property_` along with each field.
    # That's why bookmark_key is `property_hs_lastmodifieddate` so that we can mark it as automatic inclusion.

    last_modified_date = 'hs_lastmodifieddate'

    # Tap was used to write bookmark using replication key `hs_lastmodifieddate`.
    # Now, as the replication key gets changed to "property_hs_lastmodifieddate", `get_start` function would return
    # bookmark value of older bookmark key(`hs_lastmodifieddate`) if it is available.
    # So, here `older_bookmark_key` is the previous bookmark key that may be available in the state of
    # the existing connection.

    start = utils.strptime_with_tz(get_start(STATE, "deals", bookmark_key, older_bookmark_key=last_modified_date))
    max_bk_value = start
    LOGGER.info("sync_deals from %s", start)
    params = {'limit': 100,
              'includeAssociations': False,
              'properties' : []}

    schema = load_schema("deals")
    singer.write_schema("deals", schema, ["dealId"], [bookmark_key], catalog.get('stream_alias'))

    # Check if we should  include associations
    for key in mdata.keys():
        if 'associations' in key:
            assoc_mdata = mdata.get(key)
            if (assoc_mdata.get('selected') and assoc_mdata.get('selected') is True):
                params['includeAssociations'] = True

    v3_fields = None
    has_selected_properties = mdata.get(('properties', 'properties'), {}).get('selected')
    if has_selected_properties or has_selected_custom_field(mdata):
        # On 2/12/20, hubspot added a lot of additional properties for
        # deals, and appending all of them to requests ended up leading to
        # 414 (url-too-long) errors. Hubspot recommended we use the
        # `includeAllProperties` and `allpropertiesFetchMode` params
        # instead.
        params['includeAllProperties'] = True
        params['allPropertiesFetchMode'] = 'latest_version'

        # Grab selected `hs_date_entered/exited` fields to call the v3 endpoint with
        v3_fields = [breadcrumb[1].replace('property_', '')
                     for breadcrumb, mdata_map in mdata.items()
                     if breadcrumb
                     and (mdata_map.get('selected') is True or has_selected_properties)
                     and any(prefix in breadcrumb[1] for prefix in V3_PREFIXES)]

    url = get_url('deals_all')
    with Transformer(UNIX_MILLISECONDS_INTEGER_DATETIME_PARSING) as bumble_bee:
        for row in gen_request(STATE, 'deals', url, params, 'deals', "hasMore", ["offset"], ["offset"], v3_fields=v3_fields):
            row_properties = row['properties']
            modified_time = None
            if last_modified_date in row_properties:
                # Hubspot returns timestamps in millis
                timestamp_millis = row_properties[last_modified_date]['timestamp'] / 1000.0
                modified_time = datetime.datetime.fromtimestamp(timestamp_millis, datetime.timezone.utc)
            elif 'createdate' in row_properties:
                # Hubspot returns timestamps in millis
                timestamp_millis = row_properties['createdate']['timestamp'] / 1000.0
                modified_time = datetime.datetime.fromtimestamp(timestamp_millis, datetime.timezone.utc)
            if modified_time and modified_time >= max_bk_value:
                max_bk_value = modified_time

            if not modified_time or modified_time >= start:
                record = bumble_bee.transform(lift_properties_and_versions(row), schema, mdata)
                singer.write_record("deals", record, catalog.get('stream_alias'), time_extracted=utils.now())

    STATE = singer.write_bookmark(STATE, 'deals', bookmark_key, utils.strftime(max_bk_value))
    singer.write_state(STATE)
    return STATE

#NB> no suitable bookmark is available: https://developers.hubspot.com/docs/methods/email/get_campaigns_by_id
def sync_campaigns(STATE, ctx):
    catalog = ctx.get_catalog_from_id(singer.get_currently_syncing(STATE))
    mdata = metadata.to_map(catalog.get('metadata'))
    schema = load_schema("campaigns")
    singer.write_schema("campaigns", schema, ["id"], catalog.get('stream_alias'))
    LOGGER.info("sync_campaigns(NO bookmarks)")
    url = get_url("campaigns_all")
    params = {'limit': 500}

    with Transformer(UNIX_MILLISECONDS_INTEGER_DATETIME_PARSING) as bumble_bee:
        for row in gen_request(STATE, 'campaigns', url, params, "campaigns", "hasMore", ["offset"], ["offset"]):
            record = request(get_url("campaigns_detail", campaign_id=row['id'])).json()
            record = bumble_bee.transform(lift_properties_and_versions(record), schema, mdata)
            singer.write_record("campaigns", record, catalog.get('stream_alias'), time_extracted=utils.now())

    return STATE


def sync_entity_chunked(STATE, catalog, entity_name, key_properties, path):
    schema = load_schema(entity_name)
    bookmark_key = 'startTimestamp'

    singer.write_schema(entity_name, schema, key_properties, [bookmark_key], catalog.get('stream_alias'))

    start = get_start(STATE, entity_name, bookmark_key)
    LOGGER.info("sync_%s from %s", entity_name, start)

    now = datetime.datetime.utcnow().replace(tzinfo=pytz.UTC)
    now_ts = int(now.timestamp() * 1000)

    start_ts = int(utils.strptime_with_tz(start).timestamp() * 1000)
    url = get_url(entity_name)

    mdata = metadata.to_map(catalog.get('metadata'))

    if entity_name == 'email_events':
        window_size = int(CONFIG['email_chunk_size'])
    elif entity_name == 'subscription_changes':
        window_size = int(CONFIG['subscription_chunk_size'])

    with metrics.record_counter(entity_name) as counter:
        while start_ts < now_ts:
            end_ts = start_ts + window_size
            params = {
                'startTimestamp': start_ts,
                'endTimestamp': end_ts,
                'limit': 1000,
            }
            with Transformer(UNIX_MILLISECONDS_INTEGER_DATETIME_PARSING) as bumble_bee:
                while True:
                    our_offset = singer.get_offset(STATE, entity_name)
                    if bool(our_offset) and our_offset.get('offset') is not None:
                        params[StateFields.offset] = our_offset.get('offset')

                    data = request(url, params).json()
                    time_extracted = utils.now()

                    if data.get(path) is None:
                        raise RuntimeError("Unexpected API response: {} not in {}".format(path, data.keys()))

                    for row in data[path]:
                        counter.increment()
                        record = bumble_bee.transform(lift_properties_and_versions(row), schema, mdata)
                        singer.write_record(entity_name,
                                            record,
                                            catalog.get('stream_alias'),
                                            time_extracted=time_extracted)
                    if data.get('hasMore'):
                        STATE = singer.set_offset(STATE, entity_name, 'offset', data['offset'])
                        singer.write_state(STATE)
                    else:
                        STATE = singer.clear_offset(STATE, entity_name)
                        singer.write_state(STATE)
                        break
            STATE = singer.write_bookmark(STATE, entity_name, 'startTimestamp', utils.strftime(datetime.datetime.fromtimestamp((start_ts / 1000), datetime.timezone.utc)))  # pylint: disable=line-too-long
            singer.write_state(STATE)
            start_ts = end_ts

    STATE = singer.clear_offset(STATE, entity_name)
    singer.write_state(STATE)
    return STATE

def sync_subscription_changes(STATE, ctx):
    catalog = ctx.get_catalog_from_id(singer.get_currently_syncing(STATE))
    STATE = sync_entity_chunked(STATE, catalog, "subscription_changes", ["timestamp", "portalId", "recipient"],
                                "timeline")
    return STATE

def sync_email_events(STATE, ctx):
    catalog = ctx.get_catalog_from_id(singer.get_currently_syncing(STATE))
    STATE = sync_entity_chunked(STATE, catalog, "email_events", ["id"], "events")
    return STATE

def sync_contact_lists(STATE, ctx):
    catalog = ctx.get_catalog_from_id(singer.get_currently_syncing(STATE))
    mdata = metadata.to_map(catalog.get('metadata'))
    schema = load_schema("contact_lists")
    bookmark_key = 'updatedAt'
    singer.write_schema("contact_lists", schema, ["listId"], [bookmark_key], catalog.get('stream_alias'))

    start = get_start(STATE, "contact_lists", bookmark_key)
    max_bk_value = start

    LOGGER.info("sync_contact_lists from %s", start)

    url = get_url("contact_lists")
    params = {'count': 250}
    with Transformer(UNIX_MILLISECONDS_INTEGER_DATETIME_PARSING) as bumble_bee:
        for row in gen_request(STATE, 'contact_lists', url, params, "lists", "has-more", ["offset"], ["offset"]):
            record = bumble_bee.transform(lift_properties_and_versions(row), schema, mdata)

            if record[bookmark_key] >= start:
                singer.write_record("contact_lists", record, catalog.get('stream_alias'), time_extracted=utils.now())
            if record[bookmark_key] >= max_bk_value:
                max_bk_value = record[bookmark_key]

    STATE = singer.write_bookmark(STATE, 'contact_lists', bookmark_key, max_bk_value)
    singer.write_state(STATE)

    return STATE

def sync_forms(STATE, ctx):
    catalog = ctx.get_catalog_from_id(singer.get_currently_syncing(STATE))
    mdata = metadata.to_map(catalog.get('metadata'))
    schema = load_schema("forms")
    bookmark_key = 'updatedAt'

    singer.write_schema("forms", schema, ["guid"], [bookmark_key], catalog.get('stream_alias'))
    start = get_start(STATE, "forms", bookmark_key)
    max_bk_value = start

    LOGGER.info("sync_forms from %s", start)

    data = request(get_url("forms")).json()
    time_extracted = utils.now()

    with Transformer(UNIX_MILLISECONDS_INTEGER_DATETIME_PARSING) as bumble_bee:
        for row in data:
            record = bumble_bee.transform(lift_properties_and_versions(row), schema, mdata)

            if record[bookmark_key] >= start:
                singer.write_record("forms", record, catalog.get('stream_alias'), time_extracted=time_extracted)
            if record[bookmark_key] >= max_bk_value:
                max_bk_value = record[bookmark_key]

    STATE = singer.write_bookmark(STATE, 'forms', bookmark_key, max_bk_value)
    singer.write_state(STATE)

    return STATE

def sync_workflows(STATE, ctx):
    catalog = ctx.get_catalog_from_id(singer.get_currently_syncing(STATE))
    mdata = metadata.to_map(catalog.get('metadata'))
    schema = load_schema("workflows")
    bookmark_key = 'updatedAt'
    singer.write_schema("workflows", schema, ["id"], [bookmark_key], catalog.get('stream_alias'))
    start = get_start(STATE, "workflows", bookmark_key)
    max_bk_value = start

    STATE = singer.write_bookmark(STATE, 'workflows', bookmark_key, max_bk_value)
    singer.write_state(STATE)

    LOGGER.info("sync_workflows from %s", start)

    data = request(get_url("workflows")).json()
    time_extracted = utils.now()

    with Transformer(UNIX_MILLISECONDS_INTEGER_DATETIME_PARSING) as bumble_bee:
        for row in data['workflows']:
            record = bumble_bee.transform(lift_properties_and_versions(row), schema, mdata)
            if record[bookmark_key] >= start:
                singer.write_record("workflows", record, catalog.get('stream_alias'), time_extracted=time_extracted)
            if record[bookmark_key] >= max_bk_value:
                max_bk_value = record[bookmark_key]

    STATE = singer.write_bookmark(STATE, 'workflows', bookmark_key, max_bk_value)
    singer.write_state(STATE)
    return STATE

def sync_owners(STATE, ctx):
    catalog = ctx.get_catalog_from_id(singer.get_currently_syncing(STATE))
    mdata = metadata.to_map(catalog.get('metadata'))
    schema = load_schema("owners")
    bookmark_key = 'updatedAt'

    singer.write_schema("owners", schema, ["ownerId"], [bookmark_key], catalog.get('stream_alias'))
    start = get_start(STATE, "owners", bookmark_key)
    max_bk_value = start

    LOGGER.info("sync_owners from %s", start)

    params = {}
    if CONFIG.get('include_inactives'):
        params['includeInactives'] = "true"
    data = request(get_url("owners"), params).json()

    time_extracted = utils.now()

    with Transformer(UNIX_MILLISECONDS_INTEGER_DATETIME_PARSING) as bumble_bee:
        for row in data:
            record = bumble_bee.transform(lift_properties_and_versions(row), schema, mdata)
            if record[bookmark_key] >= max_bk_value:
                max_bk_value = record[bookmark_key]

            if record[bookmark_key] >= start:
                singer.write_record("owners", record, catalog.get('stream_alias'), time_extracted=time_extracted)

    STATE = singer.write_bookmark(STATE, 'owners', bookmark_key, max_bk_value)
    singer.write_state(STATE)
    return STATE

def sync_engagements(STATE, ctx):
    catalog = ctx.get_catalog_from_id(singer.get_currently_syncing(STATE))
    mdata = metadata.to_map(catalog.get('metadata'))
    schema = load_schema("engagements")
    bookmark_key = 'lastUpdated'
    singer.write_schema("engagements", schema, ["engagement_id"], [bookmark_key], catalog.get('stream_alias'))
    start = get_start(STATE, "engagements", bookmark_key)

    # Because this stream doesn't query by `lastUpdated`, it cycles
    # through the data set every time. The issue with this is that there
    # is a race condition by which records may be updated between the
    # start of this table's sync and the end, causing some updates to not
    # be captured, in order to combat this, we must store the current
    # sync's start in the state and not move the bookmark past this value.
    current_sync_start = get_current_sync_start(STATE, "engagements") or utils.now()
    STATE = write_current_sync_start(STATE, "engagements", current_sync_start)
    singer.write_state(STATE)

    max_bk_value = start
    LOGGER.info("sync_engagements from %s", start)

    STATE = singer.write_bookmark(STATE, 'engagements', bookmark_key, start)
    singer.write_state(STATE)

    url = get_url("engagements_all")
    params = {'limit': 250}
    top_level_key = "results"
    engagements = gen_request(STATE, 'engagements', url, params, top_level_key, "hasMore", ["offset"], ["offset"])

    time_extracted = utils.now()

    with Transformer(UNIX_MILLISECONDS_INTEGER_DATETIME_PARSING) as bumble_bee:
        for engagement in engagements:
            record = bumble_bee.transform(lift_properties_and_versions(engagement), schema, mdata)
            if record['engagement'][bookmark_key] >= start:
                # hoist PK and bookmark field to top-level record
                record['engagement_id'] = record['engagement']['id']
                record[bookmark_key] = record['engagement'][bookmark_key]
                singer.write_record("engagements", record, catalog.get('stream_alias'), time_extracted=time_extracted)
                if record['engagement'][bookmark_key] >= max_bk_value:
                    max_bk_value = record['engagement'][bookmark_key]

    # Don't bookmark past the start of this sync to account for updated records during the sync.
    new_bookmark = min(utils.strptime_to_utc(max_bk_value), current_sync_start)
    STATE = singer.write_bookmark(STATE, 'engagements', bookmark_key, utils.strftime(new_bookmark))
    STATE = write_current_sync_start(STATE, 'engagements', None)
    singer.write_state(STATE)
    return STATE

def sync_deal_pipelines(STATE, ctx):
    catalog = ctx.get_catalog_from_id(singer.get_currently_syncing(STATE))
    mdata = metadata.to_map(catalog.get('metadata'))
    schema = load_schema('deal_pipelines')
    singer.write_schema('deal_pipelines', schema, ['pipelineId'], catalog.get('stream_alias'))
    LOGGER.info('sync_deal_pipelines')
    data = request(get_url('deal_pipelines')).json()
    with Transformer(UNIX_MILLISECONDS_INTEGER_DATETIME_PARSING) as bumble_bee:
        for row in data:
            record = bumble_bee.transform(lift_properties_and_versions(row), schema, mdata)
            singer.write_record("deal_pipelines", record, catalog.get('stream_alias'), time_extracted=utils.now())
    singer.write_state(STATE)
    return STATE

@attr.s
class Stream:
    tap_stream_id = attr.ib()
    sync = attr.ib()
    key_properties = attr.ib()
    replication_key = attr.ib()
    replication_method = attr.ib()

STREAMS = [
    # Do these first as they are incremental
    Stream('subscription_changes', sync_subscription_changes, ['timestamp', 'portalId', 'recipient'], 'startTimestamp', 'INCREMENTAL'),
    Stream('email_events', sync_email_events, ['id'], 'startTimestamp', 'INCREMENTAL'),
    Stream('contacts', sync_contacts, ["vid"], 'versionTimestamp', 'INCREMENTAL'),
    Stream('deals', sync_deals, ["dealId"], 'property_hs_lastmodifieddate', 'INCREMENTAL'),
    Stream('companies', sync_companies, ["companyId"], 'property_hs_lastmodifieddate', 'INCREMENTAL'),

    # Do these last as they are full table
    Stream('forms', sync_forms, ['guid'], 'updatedAt', 'FULL_TABLE'),
    Stream('workflows', sync_workflows, ['id'], 'updatedAt', 'FULL_TABLE'),
    Stream('owners', sync_owners, ["ownerId"], 'updatedAt', 'FULL_TABLE'),
    Stream('campaigns', sync_campaigns, ["id"], None, 'FULL_TABLE'),
    Stream('contact_lists', sync_contact_lists, ["listId"], 'updatedAt', 'FULL_TABLE'),
    Stream('deal_pipelines', sync_deal_pipelines, ['pipelineId'], None, 'FULL_TABLE'),
    Stream('engagements', sync_engagements, ["engagement_id"], 'lastUpdated', 'FULL_TABLE')
]

def get_streams_to_sync(streams, state):
    target_stream = singer.get_currently_syncing(state)
    result = streams
    if target_stream:
        skipped = list(itertools.takewhile(
            lambda x: x.tap_stream_id != target_stream, streams))
        rest = list(itertools.dropwhile(
            lambda x: x.tap_stream_id != target_stream, streams))
        result = rest + skipped # Move skipped streams to end
    if not result:
        raise Exception('Unknown stream {} in state'.format(target_stream))
    return result

def get_selected_streams(remaining_streams, ctx):
    selected_streams = []
    for stream in remaining_streams:
        if stream.tap_stream_id in ctx.selected_stream_ids:
            selected_streams.append(stream)
    return selected_streams

def do_sync(STATE, catalog):
    # Clear out keys that are no longer used
    clean_state(STATE)

    ctx = Context(catalog)
    validate_dependencies(ctx)

    remaining_streams = get_streams_to_sync(STREAMS, STATE)
    selected_streams = get_selected_streams(remaining_streams, ctx)
    LOGGER.info('Starting sync. Will sync these streams: %s',
                [stream.tap_stream_id for stream in selected_streams])
    for stream in selected_streams:
        LOGGER.info('Syncing %s', stream.tap_stream_id)
        STATE = singer.set_currently_syncing(STATE, stream.tap_stream_id)
        singer.write_state(STATE)

        try:
            STATE = stream.sync(STATE, ctx) # pylint: disable=not-callable
        except SourceUnavailableException as ex:
            error_message = str(ex).replace(CONFIG['access_token'], 10 * '*')
            LOGGER.error(error_message)

    STATE = singer.set_currently_syncing(STATE, None)
    singer.write_state(STATE)
    LOGGER.info("Sync completed")

class Context:
    def __init__(self, catalog):
        self.selected_stream_ids = set()

        for stream in catalog.get('streams'):
            mdata = metadata.to_map(stream['metadata'])
            if metadata.get(mdata, (), 'selected'):
                self.selected_stream_ids.add(stream['tap_stream_id'])

        self.catalog = catalog

    def get_catalog_from_id(self, tap_stream_id):
        return [c for c in self.catalog.get('streams') if c.get('stream') == tap_stream_id][0]

# stream a is dependent on stream STREAM_DEPENDENCIES[a]
STREAM_DEPENDENCIES = {
    CONTACTS_BY_COMPANY: 'companies'
}

def validate_dependencies(ctx):
    errs = []
    msg_tmpl = ("Unable to extract {0} data. "
                "To receive {0} data, you also need to select {1}.")

    for k, v in STREAM_DEPENDENCIES.items():
        if k in ctx.selected_stream_ids and v not in ctx.selected_stream_ids:
            errs.append(msg_tmpl.format(k, v))
    if errs:
        raise DependencyException(" ".join(errs))

def load_discovered_schema(stream):
    schema = load_schema(stream.tap_stream_id)
    mdata = metadata.new()

    mdata = metadata.write(mdata, (), 'table-key-properties', stream.key_properties)
    mdata = metadata.write(mdata, (), 'forced-replication-method', stream.replication_method)

    if stream.replication_key:
        mdata = metadata.write(mdata, (), 'valid-replication-keys', [stream.replication_key])

    for field_name in schema['properties'].keys():
        if field_name in stream.key_properties or field_name == stream.replication_key:
            mdata = metadata.write(mdata, ('properties', field_name), 'inclusion', 'automatic')
        else:
            mdata = metadata.write(mdata, ('properties', field_name), 'inclusion', 'available')

    # The engagements stream has nested data that we synthesize; The engagement field needs to be automatic
    if stream.tap_stream_id == "engagements":
        mdata = metadata.write(mdata, ('properties', 'engagement'), 'inclusion', 'automatic')
        mdata = metadata.write(mdata, ('properties', 'lastUpdated'), 'inclusion', 'automatic')

    return schema, metadata.to_list(mdata)

def discover_schemas():
    result = {'streams': []}
    for stream in STREAMS:
        LOGGER.info('Loading schema for %s', stream.tap_stream_id)
        schema, mdata = load_discovered_schema(stream)
        result['streams'].append({'stream': stream.tap_stream_id,
                                  'tap_stream_id': stream.tap_stream_id,
                                  'schema': schema,
                                  'metadata': mdata})
    # Load the contacts_by_company schema
    LOGGER.info('Loading schema for contacts_by_company')
    contacts_by_company = Stream('contacts_by_company', _sync_contacts_by_company, ['company-id', 'contact-id'], None, 'FULL_TABLE')
    schema, mdata = load_discovered_schema(contacts_by_company)

    result['streams'].append({'stream': CONTACTS_BY_COMPANY,
                              'tap_stream_id': CONTACTS_BY_COMPANY,
                              'schema': schema,
                              'metadata': mdata})

    return result

def do_discover():
    LOGGER.info('Loading schemas')
    json.dump(discover_schemas(), sys.stdout, indent=4)

def get_request_timeout():
    # Get `request_timeout` value from config.
    config_request_timeout = CONFIG.get('request_timeout')
    # if config request_timeout is other than 0, "0" or "" then use request_timeout
    if config_request_timeout and float(config_request_timeout):
        request_timeout = float(config_request_timeout)
    else:
        # If value is 0, "0", "" or not passed then it set default to 300 seconds.
        request_timeout = REQUEST_TIMEOUT
    return request_timeout

def main_impl():
    args = utils.parse_args(
        ["redirect_uri",
         "client_id",
         "client_secret",
         "refresh_token",
         "start_date"])

    CONFIG.update(args.config)
    STATE = {}

    if args.state:
        STATE.update(args.state)

    if args.discover:
        do_discover()
    elif args.properties:
        do_sync(STATE, args.properties)
    else:
        LOGGER.info("No properties were selected")

def main():
    try:
        main_impl()
    except Exception as exc:
        LOGGER.critical(exc)
        raise exc

if __name__ == '__main__':
    main()<|MERGE_RESOLUTION|>--- conflicted
+++ resolved
@@ -615,12 +615,8 @@
 def has_selected_custom_field(mdata):
     top_level_custom_props = [x for x in mdata if len(x) == 2 and 'property_' in x[1]]
     for prop in top_level_custom_props:
-<<<<<<< HEAD
-        if mdata.get(prop, {}).get('selected') is True:
-=======
         # Return 'True' if the custom field is automatic.
-        if (mdata.get(prop, {}).get('selected') == True) or (mdata.get(prop, {}).get('inclusion') == "automatic"):
->>>>>>> 68bcff71
+        if (mdata.get(prop, {}).get('selected') is True) or (mdata.get(prop, {}).get('inclusion') == "automatic"):
             return True
     return False
 
