--- conflicted
+++ resolved
@@ -1,13 +1,11 @@
 # Changelog
 
-## 2.12.2
-<<<<<<< HEAD
+## 2.12.3
   * Dependabot update [#228](https://github.com/singer-io/tap-hubspot/pull/228)
 
-=======
+## 2.12.2
   * Use engagements_page_size advanced option [#234](https://github.com/singer-io/tap-hubspot/pull/234)
-  * 
->>>>>>> 85f3de98
+
 ## 2.12.1
   * Use sync start time for writing bookmarks [#226](https://github.com/singer-io/tap-hubspot/pull/226)
 
