# Changelog

<<<<<<< HEAD
## 2.10.1
  * Use engagements_page_size advanced option [#234](https://github.com/singer-io/tap-hubspot/pull/234)
=======
## 2.12.1
  * Use sync start time for writing bookmarks [#226](https://github.com/singer-io/tap-hubspot/pull/226)

## 2.12.0
  * Include properties(default + custom) in tickets stream [#220](https://github.com/singer-io/tap-hubspot/pull/220)

## 2.11.0
  * Implement new stream - `tickets` [#218](https://github.com/singer-io/tap-hubspot/pull/218)
  * Update integration tests for the tickets stream implementation [#219](https://github.com/singer-io/tap-hubspot/pull/219)
>>>>>>> a8a37eb1

## 2.10.0
  * Updated replication method as INCREMENTAL and replication key as property_hs_lastmodifieddate for deals and companies streams [#195](https://github.com/singer-io/tap-hubspot/pull/195)
  * Fixed Pylint errors [#204](https://github.com/singer-io/tap-hubspot/pull/204)

## 2.9.6
  * Implement Request Timeout [#177](https://github.com/singer-io/tap-hubspot/pull/177)
  * Add version timestamp in contacts [#191](https://github.com/singer-io/tap-hubspot/pull/191

## 2.9.5
  * Fixes a bug in sending the fields to the v3 Deals endpoint [#145](https://github.com/singer-io/tap-hubspot/pull/145)

## 2.9.4
  * Reverts 142 [#144](https://github.com/singer-io/tap-hubspot/pull/144)

## 2.9.3
  * Add support for property_versions [#142](https://github.com/singer-io/tap-hubspot/pull/142)

## 2.9.2
  * Change `POST` to V3 Deals to use one non-standard field instead of all fields we want [#139](https://github.com/singer-io/tap-hubspot/pull/139)
    * See the pull request for a more detailed explaination

## 2.9.1
  * Add retry logic to V3 calls [#136](https://github.com/singer-io/tap-hubspot/pull/136)

## 2.9.0
  * Add fields to Deals stream - `hs_date_entered_*` and `hs_date_exited_*` [#133](https://github.com/singer-io/tap-hubspot/pull/133)

## 2.8.1
  * Reverts `v2.8.0` back to `v.2.7.0`

## 2.8.0
  * Add fields to Deals stream - `hs_date_entered_*` and `hs_date_exited_*` [#124](https://github.com/singer-io/tap-hubspot/pull/124)

## 2.7.0
  * Fields nested under `properties` are copied to top level and prepended with `property_` [#107](https://github.com/singer-io/tap-hubspot/pull/107)

## 2.6.5
  * For `deals` stream, use `includeAllProperties` flag instead of appending all properties to request url [#112](https://github.com/singer-io/tap-hubspot/pull/112)

## 2.6.4
  * When making `deals` requests, only attach `properties` if selected [#102](https://github.com/singer-io/tap-hubspot/pull/102)

## 2.6.3
  * Use the metadata library better

## 2.6.2
  * Revert the revert. Go back to v2.6.0.

## 2.6.1
  * Revert v2.6.0 to v.2.5.2

## 2.6.0
  * Replaced `annotated_schema` with Singer `metadata`
  * Added integration tests to CircleCI

## 2.5.2
  * Companies and Engagements have a new pattern to catch records that are updated during a long-running sync. Rather than using a lookback window, the bookmark value will be limited to the `min(current_sync_start, max_bk_seen)` [#98](https://github.com/singer-io/tap-hubspot/pull/98)

## 2.4.0
  * The owners stream can optionally fetch "inactive owners" [#92](https://github.com/singer-io/tap-hubspot/pull/92)

## 2.3.0
  * Engagements will now track how long the stream takes to sync, and look back on the next run by that amount to cover potentially missed updates due to asynchronous updates during the previous sync [#91](https://github.com/singer-io/tap-hubspot/pull/91)

## 2.2.8
  * When resuming an interrupted sync, will now attempt all streams before exiting [#90](https://github.com/singer-io/tap-hubspot/pull/90)

## 2.2.7
  * Add `delivered`, `forward`, `print`, `reply`, `spamreport` to `campaigns.counters`

## 2.2.6
  * Change a loop over `dict.items()` to `dict.values()` because the keys returned were not being used [#82](https://github.com/singer-io/tap-hubspot/pull/82)

## 2.2.5
  * Update version of `requests` to `2.20.0` in response to CVE 2018-18074

## 2.2.4
  * Ensure that deal associations are being retrieved if `associations` are selected in the catalog [#79](https://github.com/singer-io/tap-hubspot/pull/79)

## 2.2.3
  * Scrub the access token from error messages Hubspot returns when there are insufficient permissions [#75](https://github.com/singer-io/tap-hubspot/pull/75)

## 2.2.2
  * Fix a bug with the 'engagements' stream which requires the 'engagement' field to have automatic inclusion [#74](https://github.com/singer-io/tap-hubspot/pull/74)

## 2.2.1
  * Fix a bug with the 'inclusion' metadata for replication_key fields [#72](https://github.com/singer-io/tap-hubspot/pull/72)

## 2.2.0
  * Adds property selection to the tap [#67](https://github.com/singer-io/tap-hubspot/pull/67)
  * Removed the keywords stream as it is deprecated [#68](https://github.com/singer-io/tap-hubspot/pull/68)
  * Schema updates [#69](https://github.com/singer-io/tap-hubspot/pull/69) [#70](https://github.com/singer-io/tap-hubspot/pull/70)<|MERGE_RESOLUTION|>--- conflicted
+++ resolved
@@ -1,9 +1,8 @@
 # Changelog
 
-<<<<<<< HEAD
-## 2.10.1
+## 2.12.2
   * Use engagements_page_size advanced option [#234](https://github.com/singer-io/tap-hubspot/pull/234)
-=======
+  * 
 ## 2.12.1
   * Use sync start time for writing bookmarks [#226](https://github.com/singer-io/tap-hubspot/pull/226)
 
@@ -13,7 +12,6 @@
 ## 2.11.0
   * Implement new stream - `tickets` [#218](https://github.com/singer-io/tap-hubspot/pull/218)
   * Update integration tests for the tickets stream implementation [#219](https://github.com/singer-io/tap-hubspot/pull/219)
->>>>>>> a8a37eb1
 
 ## 2.10.0
   * Updated replication method as INCREMENTAL and replication key as property_hs_lastmodifieddate for deals and companies streams [#195](https://github.com/singer-io/tap-hubspot/pull/195)
