# Changelog

<<<<<<< HEAD
## 2.14.0
  * Updates to run on python 3.11.7 [#249](https://github.com/singer-io/tap-hubspot/pull/249mag)
=======
## 2.13.2
  * Fix out-of-index error [#253](https://github.com/singer-io/tap-hubspot/pull/253)
>>>>>>> da38d565

## 2.13.1
  * Optimise contacts_by_company implementation [#250](https://github.com/singer-io/tap-hubspot/pull/250)

## 2.13.0
  * HubSpot Custom CRM Objects Support [#242](https://github.com/singer-io/tap-hubspot/pull/242)

## 2.12.2
  * Use engagements_page_size advanced option [#234](https://github.com/singer-io/tap-hubspot/pull/234)
  * 
## 2.12.1
  * Use sync start time for writing bookmarks [#226](https://github.com/singer-io/tap-hubspot/pull/226)

## 2.12.0
  * Include properties(default + custom) in tickets stream [#220](https://github.com/singer-io/tap-hubspot/pull/220)

## 2.11.0
  * Implement new stream - `tickets` [#218](https://github.com/singer-io/tap-hubspot/pull/218)
  * Update integration tests for the tickets stream implementation [#219](https://github.com/singer-io/tap-hubspot/pull/219)

## 2.10.0
  * Updated replication method as INCREMENTAL and replication key as property_hs_lastmodifieddate for deals and companies streams [#195](https://github.com/singer-io/tap-hubspot/pull/195)
  * Fixed Pylint errors [#204](https://github.com/singer-io/tap-hubspot/pull/204)

## 2.9.6
  * Implement Request Timeout [#177](https://github.com/singer-io/tap-hubspot/pull/177)
  * Add version timestamp in contacts [#191](https://github.com/singer-io/tap-hubspot/pull/191

## 2.9.5
  * Fixes a bug in sending the fields to the v3 Deals endpoint [#145](https://github.com/singer-io/tap-hubspot/pull/145)

## 2.9.4
  * Reverts 142 [#144](https://github.com/singer-io/tap-hubspot/pull/144)

## 2.9.3
  * Add support for property_versions [#142](https://github.com/singer-io/tap-hubspot/pull/142)

## 2.9.2
  * Change `POST` to V3 Deals to use one non-standard field instead of all fields we want [#139](https://github.com/singer-io/tap-hubspot/pull/139)
    * See the pull request for a more detailed explaination

## 2.9.1
  * Add retry logic to V3 calls [#136](https://github.com/singer-io/tap-hubspot/pull/136)

## 2.9.0
  * Add fields to Deals stream - `hs_date_entered_*` and `hs_date_exited_*` [#133](https://github.com/singer-io/tap-hubspot/pull/133)

## 2.8.1
  * Reverts `v2.8.0` back to `v.2.7.0`

## 2.8.0
  * Add fields to Deals stream - `hs_date_entered_*` and `hs_date_exited_*` [#124](https://github.com/singer-io/tap-hubspot/pull/124)

## 2.7.0
  * Fields nested under `properties` are copied to top level and prepended with `property_` [#107](https://github.com/singer-io/tap-hubspot/pull/107)

## 2.6.5
  * For `deals` stream, use `includeAllProperties` flag instead of appending all properties to request url [#112](https://github.com/singer-io/tap-hubspot/pull/112)

## 2.6.4
  * When making `deals` requests, only attach `properties` if selected [#102](https://github.com/singer-io/tap-hubspot/pull/102)

## 2.6.3
  * Use the metadata library better

## 2.6.2
  * Revert the revert. Go back to v2.6.0.

## 2.6.1
  * Revert v2.6.0 to v.2.5.2

## 2.6.0
  * Replaced `annotated_schema` with Singer `metadata`
  * Added integration tests to CircleCI

## 2.5.2
  * Companies and Engagements have a new pattern to catch records that are updated during a long-running sync. Rather than using a lookback window, the bookmark value will be limited to the `min(current_sync_start, max_bk_seen)` [#98](https://github.com/singer-io/tap-hubspot/pull/98)

## 2.4.0
  * The owners stream can optionally fetch "inactive owners" [#92](https://github.com/singer-io/tap-hubspot/pull/92)

## 2.3.0
  * Engagements will now track how long the stream takes to sync, and look back on the next run by that amount to cover potentially missed updates due to asynchronous updates during the previous sync [#91](https://github.com/singer-io/tap-hubspot/pull/91)

## 2.2.8
  * When resuming an interrupted sync, will now attempt all streams before exiting [#90](https://github.com/singer-io/tap-hubspot/pull/90)

## 2.2.7
  * Add `delivered`, `forward`, `print`, `reply`, `spamreport` to `campaigns.counters`

## 2.2.6
  * Change a loop over `dict.items()` to `dict.values()` because the keys returned were not being used [#82](https://github.com/singer-io/tap-hubspot/pull/82)

## 2.2.5
  * Update version of `requests` to `2.20.0` in response to CVE 2018-18074

## 2.2.4
  * Ensure that deal associations are being retrieved if `associations` are selected in the catalog [#79](https://github.com/singer-io/tap-hubspot/pull/79)

## 2.2.3
  * Scrub the access token from error messages Hubspot returns when there are insufficient permissions [#75](https://github.com/singer-io/tap-hubspot/pull/75)

## 2.2.2
  * Fix a bug with the 'engagements' stream which requires the 'engagement' field to have automatic inclusion [#74](https://github.com/singer-io/tap-hubspot/pull/74)

## 2.2.1
  * Fix a bug with the 'inclusion' metadata for replication_key fields [#72](https://github.com/singer-io/tap-hubspot/pull/72)

## 2.2.0
  * Adds property selection to the tap [#67](https://github.com/singer-io/tap-hubspot/pull/67)
  * Removed the keywords stream as it is deprecated [#68](https://github.com/singer-io/tap-hubspot/pull/68)
  * Schema updates [#69](https://github.com/singer-io/tap-hubspot/pull/69) [#70](https://github.com/singer-io/tap-hubspot/pull/70)<|MERGE_RESOLUTION|>--- conflicted
+++ resolved
@@ -1,12 +1,10 @@
 # Changelog
 
-<<<<<<< HEAD
 ## 2.14.0
   * Updates to run on python 3.11.7 [#249](https://github.com/singer-io/tap-hubspot/pull/249mag)
-=======
+
 ## 2.13.2
   * Fix out-of-index error [#253](https://github.com/singer-io/tap-hubspot/pull/253)
->>>>>>> da38d565
 
 ## 2.13.1
   * Optimise contacts_by_company implementation [#250](https://github.com/singer-io/tap-hubspot/pull/250)
