--- conflicted
+++ resolved
@@ -1,12 +1,10 @@
 # Changelog
 
-<<<<<<< HEAD
 ## 2.14.0
   * Updates to run on python 3.11.7 [#249](https://github.com/singer-io/tap-hubspot/pull/249mag)
-=======
+
 ## 2.13.1
   * Optimise contacts_by_company implementation [#250](https://github.com/singer-io/tap-hubspot/pull/250)
->>>>>>> aa678915
 
 ## 2.13.0
   * HubSpot Custom CRM Objects Support [#242](https://github.com/singer-io/tap-hubspot/pull/242)
