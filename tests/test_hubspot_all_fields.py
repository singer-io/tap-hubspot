--- conflicted
+++ resolved
@@ -300,13 +300,9 @@
                         #     to our test data. We have determined that the filtering of these fields is an expected behavior.
 
                         # deals workaround for 'property_hs_date_entered_<property>' fields
-<<<<<<< HEAD
+
                         bad_key_prefixes = {'property_hs_date_entered_', 'property_hs_date_exited_',
                                             'property_hs_time_in', 'property_hs_'}
-=======
-                        bad_key_prefixes = {'property_hs_date_entered_', 'property_hs_v2_date_entered_', 'property_hs_date_exited_',
-                                            'property_hs_time_in'}
->>>>>>> da38d565
                         bad_keys = set()
                         for key in expected_keys_adjusted:
                             for prefix in bad_key_prefixes:
