import tap_tester.connections as connections
import tap_tester.menagerie   as menagerie
import tap_tester.runner      as runner
import re

from base import HubspotBaseTest

STATIC_DATA_STREAMS = {'owners'}

class TestHubspotAutomaticFields(HubspotBaseTest):
    def name(self):
        return "tt_hubspot_automatic"

    def streams_to_test(self):
        """streams to test"""
        return self.expected_streams() - STATIC_DATA_STREAMS

    def test_run(self):
        """
        Verify we can deselect all fields except when inclusion=automatic, which is handled by base.py methods
        Verify that only the automatic fields are sent to the target.
        """
        conn_id = connections.ensure_connection(self)
        found_catalogs = self.run_and_verify_check_mode(conn_id)

        # Select only the expected streams tables
        expected_streams = self.streams_to_test()
        catalog_entries = [ce for ce in found_catalogs if ce['tap_stream_id'] in expected_streams]
        self.select_all_streams_and_fields(conn_id, catalog_entries, select_all_fields=False)

        # TODO | Include the following step in this test if/when hubspot conforms to the standards of metadata
        # # Verify our selection worked as expected
        # catalogs_selection = menagerie.get_catalogs(conn_id)
        # for cat in catalogs_selection:
        #     with self.subTest(cat=cat):
        #         catalog_entry = menagerie.get_annotated_schema(conn_id, cat['stream_id'])

        #         # Verify the expected stream tables are selected
        #         selected = catalog_entry.get('annotated-schema').get('selected')
        #         print("Validating selection on {}: {}".format(cat['stream_name'], selected))
        #         if cat['stream_name'] not in expected_streams:
        #             self.assertFalse(selected, msg="Stream selected, but not testable.")
        #             continue # Skip remaining assertions if we aren't selecting this stream
        #         self.assertTrue(selected, msg="Stream not selected.")

        #         # Verify only automatic fields are selected
        #         expected_automatic_fields = self.expected_automatic_fields().get(cat['tap_stream_id'])
        #         selected_fields = self.get_selected_fields_from_metadata(catalog_entry['metadata'])

        #         # remove replication keys
        #         self.assertEqual(expected_automatic_fields, selected_fields)

        # Run a sync job using orchestrator
        sync_record_count = self.run_and_verify_sync(conn_id)
        synced_records = runner.get_records_from_target_output()

        # Assert the records for each stream
        for stream in expected_streams:
            with self.subTest(stream=stream):

                # Verify that data is present
                record_count = sync_record_count.get(stream, 0)
                self.assertGreater(record_count, 0)

                data = synced_records.get(stream)
                record_messages_keys = [set(row['data'].keys()) for row in data['messages']]
                expected_keys = self.expected_automatic_fields().get(stream)

                # BUG_TDL-9939 https://jira.talendforge.org/browse/TDL-9939 Replication keys are not included as an automatic field for these streams
                if stream in {'companies', 'deals', 'contacts', 'subscription_changes', 'email_events'}:
                    # replication keys not in the expected_keys
                    remove_keys = self.expected_metadata()[stream].get(self.REPLICATION_KEYS)
                    expected_keys = expected_keys.difference(remove_keys)
                elif stream in {'engagements'}:
                    # engagements has a nested object 'engagement' with the automatic fields
                    expected_keys = expected_keys.union({'engagement'})
                # Verify that only the automatic fields are sent to the target
                for actual_keys in record_messages_keys:
                    self.assertSetEqual(actual_keys, expected_keys,
                                        msg=f"Expected automatic fields: {expected_keys} and nothing else."
                    )


                # BUG_TDL-14938 https://jira.talendforge.org/browse/TDL-14938
                #               The subscription_changes stream does not have a valid pk to ensure no dupes are sent
                if stream != 'subscription_changes':

                    # make sure there are no duplicate records by using the pks
                    pk = self.expected_primary_keys()[stream]
                    pks_values = [tuple([message['data'][p] for p in pk]) for message in data['messages']]
                    self.assertEqual(len(pks_values), len(set(pks_values)))


class TestHubspotAutomaticFieldsStaticData(TestHubspotAutomaticFields):
    def streams_to_test(self):
        """streams to test"""
        return STATIC_DATA_STREAMS

    def name(self):
<<<<<<< HEAD
        return "tt_hubspot_automatic_dynamic"
=======
        return "tt_hubspot_automatic_static"
>>>>>>> 92a3f9fa

    def get_properties(self):
        return {
            'start_date' : '2021-08-19T00:00:00Z',
        }<|MERGE_RESOLUTION|>--- conflicted
+++ resolved
@@ -97,11 +97,7 @@
         return STATIC_DATA_STREAMS
 
     def name(self):
-<<<<<<< HEAD
-        return "tt_hubspot_automatic_dynamic"
-=======
         return "tt_hubspot_automatic_static"
->>>>>>> 92a3f9fa
 
     def get_properties(self):
         return {
