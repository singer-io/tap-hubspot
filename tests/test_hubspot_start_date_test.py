--- conflicted
+++ resolved
@@ -31,7 +31,7 @@
         over time there will always be more records in the sync 1 time bin
         (of start_date_1 -> now) than there are in the sync 2 time bin (of start_date_2 -> now).
         """
-<<<<<<< HEAD
+
         print("running streams with creates")
         streams_under_test = self.expected_streams() - {'email_events'} # we get this for free with subscription_changes
         self.my_start_date = self.get_properties()['start_date']
@@ -43,32 +43,6 @@
                 self.test_client.create(stream, company_ids)
             else:
                 self.test_client.create(stream)
-=======
-        streams_under_test = self.expected_streams()
-        self.test_client = TestClient(self.get_properties()['start_date'])
-
-        if 'campaigns' in streams_under_test:
-            _ = self.test_client.create_campaigns()
-
-        if 'forms' in streams_under_test:
-            _ = self.test_client.create_forms()
-
-        if 'owners' in streams_under_test:
-            _ = self.test_client.create_owners()
-
-        if 'engagements' in streams_under_test:
-            _ = self.test_client.create_engagements()
-
-        if 'workflows' in streams_under_test:
-            _ = self.test_client.create_workflows()
-
-        if 'contact_lists' in streams_under_test:
-            _ = self.test_client.create_contact_lists()
-
-        if 'contacts' in streams_under_test:
-            _ = self.test_client.create_contacts()
->>>>>>> b7454618
-
 
     def expected_streams(self):
 
