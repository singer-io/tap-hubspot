import tap_tester.connections as connections
import tap_tester.menagerie   as menagerie
import tap_tester.runner      as runner
import re

from base import HubspotBaseTest

class TestHubspotAutomaticFields(HubspotBaseTest):
    def name(self):
        return "tap_tester_hubspot_combined_test"

    def get_properties(self):
        return {
            'start_date' : '2016-06-02T00:00:00Z',
        }

    def expected_streams(self):
        return self.expected_check_streams().difference({
            'subscription_changes',
            'email_events',
            'companies',
            'contacts',
            'deals',
            'engagements',
            'contacts_by_company',
        })


    def test_run(self):
        """
        Verify we can deselect all fields except when inclusion=automatic, which is handled by base.py methods
        Verify that only the automatic fields are sent to the target.
        """
        conn_id = connections.ensure_connection(self)
        found_catalogs = self.run_and_verify_check_mode(conn_id)

        # Select only the expected streams tables
        expected_streams = self.expected_streams()
        catalog_entries = [ce for ce in found_catalogs if ce['tap_stream_id'] in expected_streams]
        self.select_all_streams_and_fields(conn_id, catalog_entries, select_all_fields=False)

        # Verify our selection worked as expected
        catalogs_selection = menagerie.get_catalogs(conn_id)
        for cat in catalogs_selection:
            catalog_entry = menagerie.get_annotated_schema(conn_id, cat['stream_id'])

            # Verify the expected stream tables are selected
            selected = catalog_entry.get('annotated-schema').get('selected')
            print("Validating selection on {}: {}".format(cat['stream_name'], selected))
            if cat['stream_name'] not in expected_streams:
                self.assertFalse(selected, msg="Stream selected, but not testable.")
                continue # Skip remaining assertions if we aren't selecting this stream
            self.assertTrue(selected, msg="Stream not selected.")

            # Verify only automatic fields are selected
            expected_automatic_fields = self.expected_automatic_fields().get(cat['tap_stream_id'])
            selected_fields = self.get_selected_fields_from_metadata(catalog_entry['metadata'])
            self.assertEqual(expected_automatic_fields, selected_fields, msg='for stream {}, expected: {} actual: {}'.format(cat['stream_name'], expected_automatic_fields, selected_fields))

        # Run a sync job using orchestrator
        sync_record_count = self.run_and_verify_sync(conn_id)
        synced_records = runner.get_records_from_target_output()

        # Assert the records for each stream
        for stream in self.expected_streams():
            with self.subTest(stream=stream):

<<<<<<< HEAD
                # Verify that data is present
                record_count = sync_record_count.get(stream, 0)
                self.assertLessEqual(1, record_count)
=======
                # TODO Remove this, it could cover up streams that are not actually tested 
                if not data:
                    print('WARNING: Add data for {}'.format(stream))
                    continue
>>>>>>> 8614715f

                data = synced_records.get(stream)
                record_messages_keys = [set(row['data'].keys()) for row in data['messages']]
                expected_keys = self.expected_automatic_fields().get(stream)

                # TODO this could be more clear
                # Verify that only the automatic fields are sent to the target
                for actual_keys in record_messages_keys:
<<<<<<< HEAD
                    self.assertSetEqual(actual_keys, expected_keys,
                                        msg="Expected automatic fields and nothing else."
                    )

                # make sure there are no duplicate records by using the pks
                pk = self.expected_primary_keys()[stream]
                pks_values = [(message['data'][p] for p in pk) for message in data['messages']]
                self.assertEqual(len(pks_values), len(set(pks_values)))
=======
                    self.assertEqual(
                        actual_keys.symmetric_difference(expected_keys), set(),
                        msg="Expected automatic fields and nothing else.")

                # TODO this is not necessary
                # Verify the sync meets or exceeds the default record count
                record_count = sync_record_count.get(stream, 0)
                self.assertLessEqual(1, record_count)

                # TODO add assertion to ensure records are not duplicates
>>>>>>> 8614715f
<|MERGE_RESOLUTION|>--- conflicted
+++ resolved
@@ -65,16 +65,10 @@
         for stream in self.expected_streams():
             with self.subTest(stream=stream):
 
-<<<<<<< HEAD
                 # Verify that data is present
                 record_count = sync_record_count.get(stream, 0)
                 self.assertLessEqual(1, record_count)
-=======
-                # TODO Remove this, it could cover up streams that are not actually tested 
-                if not data:
-                    print('WARNING: Add data for {}'.format(stream))
-                    continue
->>>>>>> 8614715f
+
 
                 data = synced_records.get(stream)
                 record_messages_keys = [set(row['data'].keys()) for row in data['messages']]
@@ -83,7 +77,6 @@
                 # TODO this could be more clear
                 # Verify that only the automatic fields are sent to the target
                 for actual_keys in record_messages_keys:
-<<<<<<< HEAD
                     self.assertSetEqual(actual_keys, expected_keys,
                                         msg="Expected automatic fields and nothing else."
                     )
@@ -92,15 +85,3 @@
                 pk = self.expected_primary_keys()[stream]
                 pks_values = [(message['data'][p] for p in pk) for message in data['messages']]
                 self.assertEqual(len(pks_values), len(set(pks_values)))
-=======
-                    self.assertEqual(
-                        actual_keys.symmetric_difference(expected_keys), set(),
-                        msg="Expected automatic fields and nothing else.")
-
-                # TODO this is not necessary
-                # Verify the sync meets or exceeds the default record count
-                record_count = sync_record_count.get(stream, 0)
-                self.assertLessEqual(1, record_count)
-
-                # TODO add assertion to ensure records are not duplicates
->>>>>>> 8614715f
