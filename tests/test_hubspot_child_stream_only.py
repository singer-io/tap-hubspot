--- conflicted
+++ resolved
@@ -1,11 +1,7 @@
 """Test tap field selection of child streams without its parent."""
 import re
-<<<<<<< HEAD
 from datetime import datetime as dt
 from datetime import timedelta
-=======
-import datetime
->>>>>>> f7c0c5c4
 
 from tap_tester import connections
 from tap_tester import menagerie
@@ -78,12 +74,7 @@
         self.assertEqual(exit_status['discovery_exit_status'], 0)
 
         # Select only child and required parent and make sure there is no critical error
-<<<<<<< HEAD
         streams_to_test = {"contacts_by_company", "companies"}
-
-=======
-        streams_to_test = {stream for stream in self.expected_streams() if stream in ("contacts_by_company","companies")}
->>>>>>> f7c0c5c4
         catalog_entries = [ce for ce in found_catalogs if ce['tap_stream_id'] in streams_to_test]
         for catalog_entry in catalog_entries:
             stream_schema = menagerie.get_annotated_schema(conn_id, catalog_entry['stream_id'])
