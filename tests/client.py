--- conflicted
+++ resolved
@@ -48,11 +48,7 @@
                           jitter=None,
                           giveup=giveup,
                           interval=10)
-<<<<<<< HEAD
-    def post(self, url, data, params=dict(), debug=True):
-=======
     def post(self, url, data, params=dict(), debug=False):
->>>>>>> 23d5b959
         """Perfroma a POST using the standard requests method and log the action"""
 
         headers = dict(self.HEADERS)
@@ -81,7 +77,6 @@
         print(f"TEST CLIENT | PUT {url} data={data} params={params}  STATUS: {response.status_code}")
         response.raise_for_status()
 
-<<<<<<< HEAD
     @backoff.on_exception(backoff.constant,
                           (requests.exceptions.RequestException,
                            requests.exceptions.HTTPError),
@@ -100,8 +95,6 @@
             print(response.text)
         response.raise_for_status()
 
-=======
->>>>>>> 23d5b959
     def denest_properties(self, stream, records):
         """
         Takes a list of records and checks each for a 'properties' key to denest.
@@ -487,7 +480,6 @@
     ### CREATE
     ##########################################################################
 
-<<<<<<< HEAD
     def create(self, stream):
         """Dispatch create to make tests clean."""
         if stream == 'forms':
@@ -517,8 +509,6 @@
         else:
             raise NotImplementedError(f"There is no create_{stream} method in this dipatch!")
 
-=======
->>>>>>> 23d5b959
     def create_contacts(self):
         """
         Generate a single contacts record.
@@ -575,7 +565,6 @@
         # generate a contacts record
         response = self.post(url, data)
         records = [response]
-<<<<<<< HEAD
 
         get_url = f"{BASE_URL}/contacts/v1/contact/vid/{response['vid']}/profile"
         params = {'includeVersion': True}
@@ -586,35 +575,22 @@
         )
         get_resp['versionTimestamp'] = converted_versionTimestamp
         records = self.denest_properties('contacts', [get_resp])
-=======
->>>>>>> 23d5b959
+
         return records
 
     def create_campaigns(self):
         """
         TODO couldn't find endpoint...
         """
-<<<<<<< HEAD
-        record_uuid = str(uuid.uuid4()).replace('-', '')
-
-        url = f"{BASE_URL}"
-        data = {}
-
-        # generate a record
-        response = self.post(url, data)
-        records = [response]
-        return records
-=======
         # record_uuid = str(uuid.uuid4()).replace('-', '')
 
         # url = f"{BASE_URL}"
         # data = {}
-        raise NotImplementedError("TODO SPIKE needed on create campaign since there was no endpoint")
         # generate a record
         # response = self.post(url, data)
         # records = [response]
         # return records
->>>>>>> 23d5b959
+        raise NotImplementedError("TODO SPIKE needed on create campaign since there was no endpoint")
 
     def create_companies(self):
         """
@@ -662,19 +638,11 @@
 
     def create_contacts_by_company(self):
         """
-<<<<<<< HEAD
         TODO https://legacydocs.hubspot.com/docs/methods/companies/add_contact_to_company
         https://legacydocs.hubspot.com/docs/methods/crm-associations/associate-objects
         """
         url = f"{BASE_URL}/crm-associations/v1/associations"
         #TODO only use contacts-company combinations that do not exist yet
-=======
-        https://legacydocs.hubspot.com/docs/methods/companies/add_contact_to_company
-        https://legacydocs.hubspot.com/docs/methods/crm-associations/associate-objects
-        """
-        url = f"{BASE_URL}/crm-associations/v1/associations"
-        # only use contacts-company combinations that do not exist yet
->>>>>>> 23d5b959
         contact_records = self.get_contacts()
         since = datetime.datetime.today()-datetime.timedelta(days=7)
         company_records = self.get_companies(since)
@@ -705,46 +673,26 @@
         HubSpot API
         https://legacydocs.hubspot.com/docs/methods/pipelines/create_new_pipeline
         """
-<<<<<<< HEAD
         timestamp1 = str(datetime.datetime.now().timestamp()).replace(".", "")
         timestamp2 = str(datetime.datetime.now().timestamp()).replace(".", "")
         url = f"{BASE_URL}/crm-pipelines/v1/pipelines/deals"
         data = {
             "pipelineId": timestamp1,
             "label": f"API test ticket pipeline {timestamp1}",
-=======
-        record_uuid = str(uuid.uuid4()).replace('-', '')
-        record_uuid2 = str(uuid.uuid4()).replace('-', '')
-
-        url = f"{BASE_URL}/crm-pipelines/v1/pipelines/deals"
-        data = {
-            "pipelineId": record_uuid,
-            "label": f"API test ticket pipeline {record_uuid}",
->>>>>>> 23d5b959
             "displayOrder": 2,
             "active": True,
             "stages": [
                 {
-<<<<<<< HEAD
                     "stageId": f"example_stage {timestamp1}",
                     "label": f"Example stage{timestamp1}",
-=======
-                    "stageId": f"example_stage {record_uuid}",
-                    "label": f"Example stage{record_uuid}",
->>>>>>> 23d5b959
                     "displayOrder": 1,
                     "metadata": {
                         "probability": 0.5
                     }
                 },
                 {
-<<<<<<< HEAD
                     "stageId": f"another_example_stage{timestamp2}",
                     "label": f"Another example stage{timestamp2}",
-=======
-                    "stageId": f"another_example_stage{record_uuid2}",
-                    "label": f"Another example stage{record_uuid2}",
->>>>>>> 23d5b959
                     "displayOrder": 2,
                     "metadata": {
                         "probability": 1.0
@@ -999,11 +947,7 @@
 
         a_sub_id =random.choice([item[0] for item in subscription_id_list if item[0]])
 
-<<<<<<< HEAD
-        url = f"{BASE_URL}/email/public/v1/subscriptions/{{}}"
-=======
         url = f"{BASE_URL}/email/public/v1/subscriptions/{{}}".format(record_uuid+"@stitchdata.com")
->>>>>>> 23d5b959
         data = {
             "subscriptionStatuses": [
                 {
@@ -1017,11 +961,7 @@
         }
 
         # generate a record
-<<<<<<< HEAD
-        response = self.put(url.format(record_uuid+"@stitchdata.com"), data)
-=======
         response = self.put(url, data)
->>>>>>> 23d5b959
         records = [response]
         return records
 
@@ -1071,7 +1011,6 @@
         return self.create_subscription_changes(subscription_id)
 
     ##########################################################################
-<<<<<<< HEAD
     ### Deletes
     ##########################################################################
 
@@ -1114,8 +1053,6 @@
                 return
 
     ##########################################################################
-=======
->>>>>>> 23d5b959
     ### OAUTH
     ##########################################################################
 
