--- conflicted
+++ resolved
@@ -689,22 +689,19 @@
         records = [response]
         return records
 
-    def create_contacts_by_company(self, company_ids, contact_records=[]):
+    def create_contacts_by_company(self, company_ids=[], contact_records=[]):
         """
         TODO https://legacydocs.hubspot.com/docs/methods/companies/add_contact_to_company
         https://legacydocs.hubspot.com/docs/methods/crm-associations/associate-objects
         """
         url = f"{BASE_URL}/crm-associations/v1/associations"
-<<<<<<< HEAD
-        if company_ids == []:
+        if not company_ids:
             company_ids = [company['companyId'] for company in self.get_companies()]
 
-        contact_records = self.get_contacts()
-=======
         # only use contacts-company combinations that do not exist yet
         if not contact_records:
             contact_records = self.get_contacts()
->>>>>>> f7c0c5c4
+
         contacts_by_company_records = self.get_contacts_by_company(set(company_ids))
         for company_id in set(company_ids):
             for contact in contact_records:
