import datetime
import time
import requests
import backoff
import json
# from json.decoder import JSONDecodeError

import uuid
import random
from  tap_tester import menagerie
from base import HubspotBaseTest

DEBUG = False
BASE_URL = "https://api.hubapi.com"


class TestClient():
    START_DATE_FORMAT = "%Y-%m-%dT00:00:00Z"
    V3_DEALS_PROPERTY_PREFIXES = {'hs_date_entered', 'hs_date_exited', 'hs_time_in'}
    BOOKMARK_DATE_FORMAT = '%Y-%m-%dT%H:%M:%S.%fZ'
    ##########################################################################
    ### CORE METHODS
    ##########################################################################

    def giveup(exc):
        """Checks a response status code, returns True if unsuccessful unless rate limited."""
        if exc.response.status_code == 429:
            return False

        return exc.response is not None \
            and 400 <= exc.response.status_code < 500

    @backoff.on_exception(backoff.constant,
                          (requests.exceptions.RequestException,
                           requests.exceptions.HTTPError),
                          max_tries=5,
                          jitter=None,
                          giveup=giveup,
                          interval=10)
    def get(self, url, params=dict()):
        """Perform a GET using the standard requests method and logs the action"""
        response = requests.get(url, params=params, headers=self.HEADERS)
        print(f"TEST CLIENT | GET {url} params={params}  STATUS: {response.status_code}")
        response.raise_for_status()
        json_response = response.json()

        return json_response

    @backoff.on_exception(backoff.constant,
                          (requests.exceptions.RequestException,
                           requests.exceptions.HTTPError),
                          max_tries=5,
                          jitter=None,
                          giveup=giveup,
                          interval=10)
    def post(self, url, data=dict(), params=dict(), debug=DEBUG):
        """Perfroma a POST using the standard requests method and log the action"""

        headers = dict(self.HEADERS)
        headers['content-type'] = "application/json"
        response = requests.post(url, json=data, params=params, headers=headers)
        print(f"TEST CLIENT | POST {url} data={data} params={params}  STATUS: {response.status_code}")
        if debug:
            print(response.text)

        response.raise_for_status()

        if response.status_code == 204:
            print(f"TEST CLIENT | WARNING Response is empty")
            # TODO catch simplejson.scanner.JSONDecodeError
            return []
        json_response = response.json()
        return json_response


    @backoff.on_exception(backoff.constant,
                          (requests.exceptions.RequestException,
                           requests.exceptions.HTTPError),
                          max_tries=5,
                          jitter=None,
                          giveup=giveup,
                          interval=10)
    def put(self, url, data, params=dict(), debug=DEBUG):
        """Perfroma a PUT using the standard requests method and log the action"""
        headers = dict(self.HEADERS)
        headers['content-type'] = "application/json"
        response = requests.put(url, json=data, params=params, headers=headers)
        print(f"TEST CLIENT | PUT {url} data={data} params={params}  STATUS: {response.status_code}")
        if debug:
            print(response.text)

        response.raise_for_status()

    @backoff.on_exception(backoff.constant,
                          (requests.exceptions.RequestException,
                           requests.exceptions.HTTPError),
                          max_tries=5,
                          jitter=None,
                          giveup=giveup,
                          interval=10)
    def patch(self, url, data, params=dict(), debug=DEBUG):
        """Perfroma a PATCH using the standard requests method and log the action"""
        headers = dict(self.HEADERS)
        headers['content-type'] = "application/json"
<<<<<<< HEAD
        response = requests.put(url, json=data, params=params, headers=headers)
=======
        response = requests.patch(url, json=data, params=params, headers=headers)
>>>>>>> 92a3f9fa
        print(f"TEST CLIENT | PATCH {url} data={data} params={params}  STATUS: {response.status_code}")
        if debug:
            print(response.text)

        response.raise_for_status()

    @backoff.on_exception(backoff.constant,
                          (requests.exceptions.RequestException,
                           requests.exceptions.HTTPError),
                          max_tries=5,
                          jitter=None,
                          giveup=giveup,
                          interval=10)
    def delete(self, url, params=dict(), debug=DEBUG):
        """Perfroma a POST using the standard requests method and log the action"""

        headers = dict(self.HEADERS)
        headers['content-type'] = "application/json"
        response = requests.delete(url, params=params, headers=headers)
        print(f"TEST CLIENT | DELETE {url} params={params}  STATUS: {response.status_code}")
        if debug:
            print(response.text)
        response.raise_for_status()

    def denest_properties(self, stream, records):
        """
        Takes a list of records and checks each for a 'properties' key to denest.
        Returns the list of denested records.
        """
        for record in records:
            if record.get('properties'):
                for property_key, property_value in record['properties'].items():

                    # if any property has a versions object track it by the top level key 'properties_versions'
                    if property_value.get('versions'):
                        if not record.get('properties_versions'):
                            record['properties_versions'] = []
                        record['properties_versions'] += property_value['versions']

                    # denest each property to be a top level key
                    record[f'property_{property_key}'] = property_value

        print(f"TEST CLIENT | Transforming {len(records)} {stream} records")
        return records

    ##########################################################################
    ### GET
    ##########################################################################
    def read(self, stream, parent_ids=[], since=''):
        if stream == 'forms':
            return self.get_forms()
        elif stream == 'owners':
            return self.get_owners()
        elif stream == 'companies':
            return self.get_companies(since)
        elif stream == 'contact_lists':
            return self.get_contact_lists(since)
        elif stream == 'contacts_by_company':
            return self.get_contacts_by_company(parent_ids)
        elif stream == 'engagements':
            return self.get_engagements()
        elif stream == 'campaigns':
            return self.get_campaigns()
        elif stream == 'deals':
            return self.get_deals()
        elif stream == 'workflows':
            return self.get_workflows()
        elif stream == 'contacts':
            return self.get_contacts()
        elif stream == 'deal_pipelines':
            return self.get_deal_pipelines()
        elif stream == 'email_events':
            return self.get_email_events()
        elif stream == 'subscription_changes':
            return self.get_subscription_changes(since)
        else:
            raise NotImplementedError
    def get_campaigns(self):
        """
        Get all campaigns by id, then grab the details of each campaign.
        """
        campaign_by_id_url = f"{BASE_URL}/email/public/v1/campaigns/by-id"
        campaign_url = f"{BASE_URL}/email/public/v1/campaigns/"

        # get all campaigns by-id
        response = self.get(campaign_by_id_url)
        campaign_ids = [campaign['id'] for campaign in response['campaigns']]

        # get the detailed record corresponding to each campagin-id
        records = []
        for campaign_id in campaign_ids:
            url = f"{campaign_url}{campaign_id}"
            response = self.get(url)
            records.append(response)

        return records

    def _get_company_by_id(self, company_id):
        url = f"{BASE_URL}/companies/v2/companies/{company_id}"
        response = self.get(url)
        return response

    def get_companies(self, since=''):
        """
        Get all companies by paginating using 'hasMore' and 'offset'.
        """
        url = f"{BASE_URL}/companies/v2/companies/paged"
        if not since:
            since = self.start_date_strf

        if not isinstance(since, datetime.datetime):
            since = datetime.datetime.strptime(since, self.START_DATE_FORMAT)
        params = {'properties': ["createdate", "hs_lastmodifieddate"]}
        records = []

        # paginating through all the companies
        companies = []
        has_more = True
        while has_more:

            response = self.get(url, params=params)

            for company in response['companies']:
                if company['properties']['hs_lastmodifieddate']:
                    company_timestamp = datetime.datetime.fromtimestamp(
                        company['properties']['hs_lastmodifieddate']['timestamp']/1000
                    )
                else:
                    company_timestamp = datetime.datetime.fromtimestamp(
                        company['properties']['createdate']['timestamp']/1000
                    )

                if company_timestamp >= since:
                    companies.append(company)

            has_more = response['has-more']
            params['offset'] = response['offset']

        # get the details of each company
        for company in companies:
            response = self._get_company_by_id(company['companyId'])
            records.append(response)

        records = self.denest_properties('companies', records)

        return records

    def get_contact_lists(self, since, list_id=''):
        """
        Get all contact_lists by paginating using 'has-more' and 'offset'.
        """
        url = f"{BASE_URL}/contacts/v1/lists"

        if list_id:
            url += f"/{list_id}"
            response = self.get(url)

            return response

        if not since:
            since = self.start_date_strf

        if not isinstance(since, datetime.datetime):
            since = datetime.datetime.strptime(since, self.START_DATE_FORMAT)
        since = str(since.timestamp() * 1000).split(".")[0]
        params = {'since': since}

        records = []
        replication_key = list(self.replication_keys['contact_lists'])[0]

        # paginating through all the contact_lists
        has_more = True
        while has_more:

            response = self.get(url, params=params)
            for record in response['lists']:
                if int(since) <= record[replication_key]:
                    records.append(record)

            has_more = response['has-more']
            params['offset'] = response['offset']

        return records

    def _get_contacts_by_pks(self, pks):
        """
        Get a specific contact by using the primary key value.

        :params pks: vids
        :return: the contacts record
        """
        url_2 = f"{BASE_URL}/contacts/v1/contact/vids/batch/"
        params_2 = {
            'showListMemberships': True,
            'formSubmissionMode': "all",
        }
        records = []
        # get the detailed contacts records by vids
        params_2['vid'] = pks
        response_2 = self.get(url_2, params=params_2)
        for vid, record in response_2.items():
            ts_ms = int(record['properties']['lastmodifieddate']['value'])/1000
            converted_ts = self.BaseTest.datetime_from_timestamp(
                ts_ms, self.BOOKMARK_DATE_FORMAT
            )
            record['versionTimestamp'] = converted_ts

            records.append(record)

        records = self.denest_properties('contacts', records)

        return records[0]

    def get_contacts(self):
        """
        Get all contact vids by paginating using 'has-more' and 'vid-offset/vidOffset'.
        Then use the vids to grab the detailed contacts records.
        """
        url_1 = f"{BASE_URL}/contacts/v1/lists/all/contacts/all"
        params_1 = {
            'showListMemberships': True,
            'includeVersion': True,
            'count': 100,
        }
        vids = []
        url_2 = f"{BASE_URL}/contacts/v1/contact/vids/batch/"
        params_2 = {
            'showListMemberships': True,
            'formSubmissionMode': "all",
        }
        records = []

        has_more = True
        while has_more:
            # get a page worth of contacts and pull the vids
            response_1 = self.get(url_1, params=params_1)
            vids = [record['vid'] for record in response_1['contacts']
                    if record['versionTimestamp'] >= self.start_date]
            has_more = response_1['has-more']
            params_1['vidOffset'] = response_1['vid-offset']

            # get the detailed contacts records by vids
            params_2['vid'] = vids
            response_2 = self.get(url_2, params=params_2)
            records.extend([record for record in response_2.values()])

        records = self.denest_properties('contacts', records)
        return records


    def get_contacts_by_company(self, parent_ids):
        """
        Get all contacts_by_company iterating over compnayId's and
        paginating using 'hasMore' and 'vidOffset'. This stream is essentially
        a join on contacts and companies.
        NB: This stream is a CHILD of 'companies'. If any test needs to pull expected
            data from this endpoint, it requires getting all 'companies' data and then
            pulling the 'companyId' from each record to perform the corresponding get here.
        """

        url = f"{BASE_URL}/companies/v2/companies/{{}}/vids"
        params = dict()
        records = []

        for parent_id in parent_ids:
            child_url = url.format(parent_id)
            has_more = True
            while has_more:

                response = self.get(child_url, params=params)
                for vid in response.get('vids', {}):
                    records.extend([{'company-id': parent_id,
                                     'contact-id': vid}])

                has_more = response['hasMore']
                params['vidOffset'] = response['vidOffset']

            params = dict()

        return records

    def get_deal_pipelines(self):
        """
        Get all deal_pipelines.
        """
        url = f"{BASE_URL}/deals/v1/pipelines"
        records = []

        response = self.get(url)
        records.extend(response)

        records = self.denest_properties('deal_pipelines', records)
        return records

    def _get_deals_by_pk(self, deal_id):
        url = f"{BASE_URL}/deals/v1/deal/{deal_id}"
        params = {'includeAllProperties': True}
        response = self.get(url, params=params)

        return response

    def get_deals(self):
        """
        Get all deals from the v1 endpoiint by paginating using 'hasMore' and 'offset'.
        For each deals record denest 'properties' so that they are prefxed with 'property_'
        and located at the top level.
        """
        v1_url = f"{BASE_URL}/deals/v1/deal/paged"

        v1_params = {'includeAllProperties': True,
                     'allPropertiesFetchMode': 'latest_version',
                     'properties' : []}
        replication_key = list(self.replication_keys['deals'])[0]
        records = []

        # hit the v1 endpoint to get the record
        has_more = True
        while has_more:

            response = self.get(v1_url, params=v1_params)
            records.extend([record for record in response['deals']
                            if record['properties'][replication_key]['timestamp'] >= self.start_date])
            has_more = response['hasMore']
            v1_params['offset'] = response['offset']

        # batch the v1 response ids into groups of 100
        v1_ids = [{'id': str(record['dealId'])} for record in records]
        batches = []
        batch_size = 100
        for i in range(0, len(v1_ids), batch_size):
            batches.append(v1_ids[i:i + batch_size])

        # hit the v3 endpoint to get the special hs_<whatever> fields from v3 'properties'
        v3_url = f"{BASE_URL}/crm/v3/objects/deals/batch/read"
        v3_property = ['hs_date_entered_appointmentscheduled']
        v3_records = []
        for batch in batches:
            data = {'inputs': batch,
                    'properties': v3_property}
            v3_response = self.post(v3_url, data)
            v3_records += v3_response['results']

        # pull the desired properties from the v3 records and add them to correspond  v1 records
        for v3_record in v3_records:
            for record in records:
                if v3_record['id'] == str(record['dealId']):

                    # don't inclue the v3 property if the value is None
                    non_null_v3_properties = {v3_property_key: v3_property_value
                                              for v3_property_key, v3_property_value in v3_record['properties'].items()
                                              if v3_property_value is not None}

                    # only grab v3 properties with a specific prefix
                    trimmed_v3_properties = {v3_property_key: v3_property_value
                                             for v3_property_key, v3_property_value in non_null_v3_properties.items()
                                             if any([v3_property_key.startswith(prefix)
                                                     for prefix in self.V3_DEALS_PROPERTY_PREFIXES])}

                    # the v3 properties must be restructured into objects to match v1
                    v3_properties = {v3_property_key: {'value': v3_property_value}
                                     for v3_property_key, v3_property_value in trimmed_v3_properties.items()}

                    # add the v3 record properties to the v1 record
                    record['properties'].update(v3_properties)

        records = self.denest_properties('deals', records)
        return records

    def get_email_events(self, recipient=''):
        """
        Get all email_events by paginating using 'hasMore' and 'offset'.
        """
        url = f"{BASE_URL}/email/public/v1/events"
        replication_key = list(self.replication_keys['email_events'])[0]
        params = dict()
        if recipient:
            params['recipient'] = recipient
        records = []

        has_more = True
        while has_more:

            response = self.get(url, params=params)

            records.extend([record for record in response['events']
                            if record['created'] >= self.start_date])

            has_more = response['hasMore']
            params['offset'] = response['offset']

        return records

    def _get_engagements_by_pk(self, engagement_id):
        """
        Get a specific engagement reocrd using it's id
        """
        url = f"{BASE_URL}/engagements/v1/engagements/{engagement_id}"

        response = self.get(url)

        # added by tap
        response['engagement_id'] = response['engagement']['id']
        response['lastUpdated'] = response['engagement']['lastUpdated']

        return response

    def get_engagements(self):
        """
        Get all engagements by paginating using 'hasMore' and 'offset'.
        """
        url = f"{BASE_URL}/engagements/v1/engagements/paged"
        replication_key = list(self.replication_keys['engagements'])[0]
        params = dict()
        records = []

        has_more = True
        while has_more:

            response = self.get(url, params=params)
            for result in response['results']:
                if result['engagement'][replication_key] >= self.start_date:
                    result['engagement_id'] = result['engagement']['id']
                    result['lastUpdated'] = result['engagement']['lastUpdated']
                    records.append(result)


            has_more = response['hasMore']
            params['offset'] = response['offset']

        return records

    def _get_forms_by_pk(self, form_id):
        """
        Get a specific forms record using the 'form_guid'.
        :params form_id: the 'form_guid' value
        """
        url = f"{BASE_URL}/forms/v2/forms/{form_id}"
        response = self.get(url)

        return response

    def get_forms(self):
        """
        Get all forms.
        """
        url = f"{BASE_URL}/forms/v2/forms"
        replication_key = list(self.replication_keys['forms'])[0]
        records = []

        response = self.get(url)
        records.extend([record for record in response
                        if record[replication_key] >= self.start_date])

        return records

    def get_owners(self):
        """
        Get all owners.
        """
        url = f"{BASE_URL}/owners/v2/owners"
        records = self.get(url)

        return records

    def get_subscription_changes(self, since=''):
        """
        Get all subscription_changes from 'since' date by paginating using 'hasMore' and 'offset'.
        Default since date is one week ago
        """
        url = f"{BASE_URL}/email/public/v1/subscriptions/timeline"
        params = dict()
        records = []
        replication_key = list(self.replication_keys['subscription_changes'])[0]
        if not since:
            since = self.start_date_strf

        if not isinstance(since, datetime.datetime):
            since = datetime.datetime.strptime(since, self.START_DATE_FORMAT)
        since = str(since.timestamp() * 1000).split(".")[0]
        # copied overparams = {'properties': ["createdate", "hs_lastmodifieddate"]}
        has_more = True
        while has_more:
            response = self.get(url, params=params)
            has_more = response['hasMore']
            params['offset'] = response['offset']
            for record in response['timeline']:
                if int(since) <= record['timestamp']: # TODO bug timestamp is the replication method rather than replication_method which is startTimestamp
                    records.append(record)

        return records

    def _get_workflows_by_pk(self, workflow_id=''):
        """Get a specific workflow by pk value"""
        url = f"{BASE_URL}/automation/v3/workflows/{workflow_id}"

        response = self.get(url)

        return response

    def get_workflows(self):
        """
        Get all workflows.
        """
        url = f"{BASE_URL}/automation/v3/workflows/"
        replication_key = list(self.replication_keys['workflows'])[0]
        records = []

        response = self.get(url)

        records.extend([record for record in response['workflows']
                        if record[replication_key] >= self.start_date])
        return records

    ##########################################################################
    ### CREATE
    ##########################################################################

    def create(self, stream, company_ids=[], subscriptions=[], times=1):
        """Dispatch create to make tests clean."""
        if stream == 'forms':
            return self.create_forms()
        elif stream == 'owners':
            return self.create_owners()
        elif stream == 'companies':
            return self.create_companies()
        elif stream == 'contact_lists':
            return self.create_contact_lists()
        elif stream == 'contacts_by_company':
            return self.create_contacts_by_company(company_ids)
        elif stream == 'engagements':
            return self.create_engagements()
        elif stream == 'campaigns':
            return self.create_campaigns()
        elif stream == 'deals':
            return self.create_deals()
        elif stream == 'workflows':
            return self.create_workflows()
        elif stream == 'contacts':
            return self.create_contacts()
        elif stream == 'deal_pipelines':
            return self.create_deal_pipelines()
        elif stream == 'email_events':
            print(
                f"TEST CLIENT | WARNING Calling the create_subscription_changes method to generate {stream} records"
            )
            return self.create_subscription_changes()
        elif stream == 'subscription_changes':
            return self.create_subscription_changes(subscriptions, times)
        else:
            raise NotImplementedError(f"There is no create_{stream} method in this dipatch!")

    def create_contacts(self):
        """
        Generate a single contacts record.
        Hubspot API https://legacydocs.hubspot.com/docs/methods/contacts/create_contact
        """
        record_uuid = str(uuid.uuid4()).replace('-', '')

        url = f"{BASE_URL}/contacts/v1/contact"
        data = {
            "properties": [
                {
                   "property": "email",
                   "value": f"{record_uuid}@stitchdata.com"
                 },
                 {
                   "property": "firstname",
                   "value": "Yusaku"
                 },
                 {
                   "property": "lastname",
                   "value": "Kasahara"
                 },
                 {
                   "property": "website",
                   "value": "http://app.stitchdata.com"
                 },
                 {
                   "property": "phone",
                   "value": "555-122-2323"
                 },
                 {
                   "property": "address",
                   "value": "25 First Street"
                 },
                 {
                   "property": "city",
                   "value": "Cambridge"
                 },
                 {
                   "property": "state",
                   "value": "MA"
                 },
                 {
                   "property": "zip",
                   "value": "02139"
                 }
               ]
             }

        # generate a contacts record
        response = self.post(url, data)
        records = [response]

        get_url = f"{BASE_URL}/contacts/v1/contact/vid/{response['vid']}/profile"
        params = {'includeVersion': True}
        get_resp = self.get(get_url, params=params)

        converted_versionTimestamp = self.BaseTest.datetime_from_timestamp(
            get_resp['versionTimestamp']/1000, self.BOOKMARK_DATE_FORMAT
        )
        get_resp['versionTimestamp'] = converted_versionTimestamp
        records = self.denest_properties('contacts', [get_resp])

        return records

    def create_campaigns(self):
        """
        TODO couldn't find endpoint...
        """
        # record_uuid = str(uuid.uuid4()).replace('-', '')

        # url = f"{BASE_URL}"
        # data = {}
        # generate a record
        # response = self.post(url, data)
        # records = [response]
        # return records
        raise NotImplementedError("TODO SPIKE needed on create campaign since there was no endpoint")

    def create_companies(self):
        """
        It takes about 6 seconds after the POST for the created record to be caught by the next GET.
        This is intended for generating one record for companies.
        HubSpot API https://legacydocs.hubspot.com/docs/methods/companies/create_company
        """
        record_uuid = str(uuid.uuid4()).replace('-', '')

        url = f"{BASE_URL}/companies/v2/companies/"
        data = {"properties": [{"name": "name", "value": f"Company Name {record_uuid}"},
                               {"name": "description", "value": "company description"}]}

        # generate a record
        response = self.post(url, data)
        records = [response]
        return records

    def create_contact_lists(self):
        """
        HubSpot API https://legacydocs.hubspot.com/docs/methods/lists/create_list
        """
        record_uuid = str(uuid.uuid4()).replace('-', '')

        url = f"{BASE_URL}/contacts/v1/lists/"
        data = {
            "name": f"tweeters{record_uuid}",
            "dynamic": True,
            "filters":[
                [{
                    "operator": "EQ",
                    "value": f"@hubspot{record_uuid}",
                    "property": "twitterhandle",
                    "type": "string"
                }]
            ]
        }
        #TODO generate different filters
        # generate a record
        response = self.post(url, data)
        records = [response]
        return records

    def create_contacts_by_company(self, company_ids=[], contact_records=[]):
        """
        TODO https://legacydocs.hubspot.com/docs/methods/companies/add_contact_to_company
        https://legacydocs.hubspot.com/docs/methods/crm-associations/associate-objects
        """
        url = f"{BASE_URL}/crm-associations/v1/associations"
        if not company_ids:
            company_ids = [company['companyId'] for company in self.get_companies()]

        # only use contacts-company combinations that do not exist yet
        if not contact_records:
            contact_records = self.get_contacts()

        # TODO cleanup this method
        if not (company_ids and contact_records):
            contacts_by_company_records = self.get_contacts_by_company(set(company_ids))
        else:
            contacts_by_company_records = []

        for company_id in set(company_ids):
            for contact in contact_records:
                # look for a contact that is not already in the contacts_by_company list
                if contact['vid'] not in [record['contact-id'] for record in contacts_by_company_records]:
                    contact_id = contact['vid']
                    data = {
                        "fromObjectId": company_id,
                        "toObjectId": contact_id,
                        "category": "HUBSPOT_DEFINED",
                        "definitionId": 2
                    }
                    # generate a record
                    self.put(url, data)
                    record = [{'company-id': company_id, 'contact-id': contact_id}]
                    return record

        raise NotImplementedError(
            "All contacts may already have an associated company. "
            f"Method was passed {len(company_ids)} companies [:param company_ids:] to check against."
        )


    def create_deal_pipelines(self):
        """
        HubSpot API
        https://legacydocs.hubspot.com/docs/methods/pipelines/create_new_pipeline
        """
        timestamp1 = str(datetime.datetime.now().timestamp()).replace(".", "")
        timestamp2 = str(datetime.datetime.now().timestamp()).replace(".", "")
        url = f"{BASE_URL}/crm-pipelines/v1/pipelines/deals"
        data = {
            "pipelineId": timestamp1,
            "label": f"API test ticket pipeline {timestamp1}",
            "displayOrder": 2,
            "active": True,
            "stages": [
                {
                    "stageId": f"example_stage {timestamp1}",
                    "label": f"Example stage{timestamp1}",
                    "displayOrder": 1,
                    "metadata": {
                        "probability": 0.5
                    }
                },
                {
                    "stageId": f"another_example_stage{timestamp2}",
                    "label": f"Another example stage{timestamp2}",
                    "displayOrder": 2,
                    "metadata": {
                        "probability": 1.0
                    }
                }
            ]
        }

        # generate a record
        response = self.post(url, data)
        records = [response]
        return records

    def create_deals(self):
        """
        HubSpot API https://legacydocs.hubspot.com/docs/methods/deals/create_deal
        """
        record_uuid = str(uuid.uuid4()).replace('-', '')

        url = f"{BASE_URL}/deals/v1/deal/"
        #TODO need to use various pipelines and stages
        data = {
            "associations": {
                "associatedCompanyIds": [
                    6804176293
                ],
                "associatedVids": [
                    2304
                ]
            },
            "properties": [
                {
                    "value": "Tim's Newer Deal",
                    "name": "dealname"
                },
                {
                    "value": "appointmentscheduled",
                    "name": "dealstage"
                },
                {
                    "value": "default",
                    "name": "pipeline"
                },
                {
                    "value": "98621200",
                    "name": "hubspot_owner_id"
                },
                {
                    "value": 1409443200000,
                    "name": "closedate"
                },
                {
                    "value": "60000",
                    "name": "amount"
                },
            {
                "value": "newbusiness",
                "name": "dealtype"
            }
            ]
        }

        # generate a record
        response = self.post(url, data)
        records = [response]
        return records

    def create_email_events(self):
        """
        HubSpot API  https://legacydocs.hubspot.com/docs/methods/email/email_events_overview
        TODO We are able to create email_events by updating email subscription status with a PUT (create_subscription_changes()). If trying to expand data for other email_events, browser automation with an email application may be required
        """

        raise NotImplementedError("Use create_subscription_changes instead to create records for email_events stream")

    def create_engagements(self):
        """
        HubSpot API https://legacydocs.hubspot.com/docs/methods/engagements/create_engagement
        TODO - dependent on valid (currently hardcoded) contactId, companyId, and ownerId
        """
        record_uuid = str(uuid.uuid4()).replace('-', '')

        url = f"{BASE_URL}/engagements/v1/engagements"
        data = {
            "engagement": {
                "active": True,
                "ownerId": 98621200,
                "type": "NOTE",
                "timestamp": 1409172644778
            },
            "associations": {
                "contactIds": [2304],
                "companyIds": [6804176293],
                "dealIds": [ ],
                "ownerIds": [ ],
		"ticketIds":[ ]
            },
            "attachments": [
                {
                    "id": 4241968539
                }
            ],
            "metadata": {
                "body": "note body"
            }
        }

        # generate a record
        response = self.post(url, data)
        response['engagement_id'] = response['engagement']['id']

        records = [response]
        return records

    def create_forms(self):
        """
        HubSpot API https://legacydocs.hubspot.com/docs/methods/forms/v2/create_form
        """
        record_uuid = str(uuid.uuid4()).replace('-', '')

        url = f"{BASE_URL}/forms/v2/forms"
        data = {
            "name": f"DemoForm{record_uuid}",
            "action": "",
            "method": "",
            "cssClass": "",
            "redirect": "",
            "submitText": "Submit",
            "followUpId": "",
            "notifyRecipients": "",
            "leadNurturingCampaignId": "",
            "formFieldGroups": [
                {
                    "fields": [
                        {
                            "name": "firstname",
                            "label": "First Name",
                            "type": "string",
                            "fieldType": "text",
                            "description": "",
                            "groupName": "",
                            "displayOrder": 0,
                            "required": False,
                            "selectedOptions": [],
                            "options": [],
                            "validation": {
                                "name": "",
                                "message": "",
                                "data": "",
                                "useDefaultBlockList": False
                            },
                            "enabled": True,
                            "hidden": False,
                            "defaultValue": "",
                            "isSmartField": False,
                            "unselectedLabel": "",
                            "placeholder": ""
                        }
                    ],
                    "default": True,
                    "isSmartGroup": False
                },
                {
                    "fields": [
                        {
                            "name": "lastname",
                            "label": "Last Name",
                            "type": "string",
                            "fieldType": "text",
                            "description": "",
                            "groupName": "",
                            "displayOrder": 1,
                            "required": False,
                            "selectedOptions": [],
                            "options": [],
                            "validation": {
                                "name": "",
                                "message": "",
                                "data": "",
                                "useDefaultBlockList": False
                            },
                            "enabled": True,
                            "hidden": False,
                            "defaultValue": "",
                            "isSmartField": False,
                            "unselectedLabel": "",
                            "placeholder": ""
                        }
                    ],
                    "default": True,
                    "isSmartGroup": False
                },
                {
                    "fields": [
                        {
                            "name": "adress_1",
                            "label": "Adress 1",
                            "type": "string",
                            "fieldType": "text",
                            "description": "",
                            "groupName": "",
                            "displayOrder": 2,
                            "required": False,
                            "selectedOptions": [],
                            "options": [],
                            "validation": {
                                "name": "",
                                "message": "",
                                "data": "",
                                "useDefaultBlockList": False
                            },
                            "enabled": True,
                            "hidden": False,
                            "defaultValue": "",
                            "isSmartField": False,
                            "unselectedLabel": "",
                            "placeholder": ""
                        }
                    ],
                    "default": True,
                    "isSmartGroup": False
                }
            ],
            "createdAt": 1318534279910,
            "updatedAt": 1413919291011,
            "performableHtml": "",
            "migratedFrom": "ld",
            "ignoreCurrentValues": False,
            "metaData": [],
            "deletable": True
        }

        # generate a record
        response = self.post(url, data)
        records = [response]
        return records

    def create_owners(self):
        """
        HubSpot API The Owners API is read-only. Owners can only be created in HubSpot.
        TODO - use selenium?
        """
        raise NotImplementedError("Only able to create owners from web app")

    def create_subscription_changes(self, subscriptions=[] , times=1):
        """
        HubSpot API https://legacydocs.hubspot.com/docs/methods/email/update_status
        NOTE: This will update email_events as well.

        TODO Consider updating sub_changes, utilize sub_id as an arg and make a passthrough method
        """
        # by default, a new subscription change will be created from a previous subscription change from one week ago as defined in the get
        if subscriptions == []:
            subscriptions = self.get_subscription_changes()
        subscription_id_list = [[change.get('subscriptionId') for change in subscription['changes']] for subscription in subscriptions]
        count = 0
        email_records = []
        subscription_records = []
        print(f"creating {times} records")

        for item in subscription_id_list:
            if count < times:
                #if item[0]
                record_uuid = str(uuid.uuid4()).replace('-', '')
                recipient = record_uuid + "@stitchdata.com"
                url = f"{BASE_URL}/email/public/v1/subscriptions/{recipient}"
                data = {
                    "subscriptionStatuses": [
                        {
                            "id": item[0], #a_sub_id,
                            "subscribed": True,
                            "optState": "OPT_IN",
                            "legalBasis": "PERFORMANCE_OF_CONTRACT",
                            "legalBasisExplanation": "We need to send them these emails as part of our agreement with them."
                        }
                    ]
                }
                # generate a record
                response = self.put(url, data)
<<<<<<< HEAD
                #time.sleep(10)  # TODO This is not a good implementation, but it gives us both email and subs...
=======

                # TODO Cleanup this method once BUG_TDL-14938 is addressed
                # The intention is for this method to return both of the objects that it creates with this put

>>>>>>> 92a3f9fa
                email_event = self.get_email_events(recipient=recipient)
                #subscriptions = self.get_subscription_changes()
                # if len(email_event) > 1 or len(subscription_change) > 1:
                #     raise RuntimeError(
                #         "Expected this change to generate 1 email_event and 1 subscription_change only. "
                #         "Generate {len(email_event)} email_events and {len(subscription_changes)} subscription_changes."
                #     )
                email_records.extend(email_event)
                #subscription_records.append(subscription_change)
                count += 1

        return email_records # , subscription_records

    def create_workflows(self):
        """
        HubSpot API https://legacydocs.hubspot.com/docs/methods/workflows/v3/create_workflow
        """
        record_uuid = str(uuid.uuid4()).replace('-', '')

        url = f"{BASE_URL}/automation/v3/workflows"
        data = {
            "name": "Test Workflow",
            "type": "DRIP_DELAY",
            "onlyEnrollsManually": True,
            "enabled": True,
            "actions": [
                {
                    "type": "DELAY",
                    "delayMillis": 3600000
                },
                {
                    "newValue": "HubSpot",
                    "propertyName": "company",
                    "type": "SET_CONTACT_PROPERTY"
                },
                {
                    "type": "WEBHOOK",
                    "url": "https://www.myintegration.com/webhook.php",
                    "method": "POST",
                    "authCreds": {
                        "user": "user",
                        "password": "password"
                    }
                }
            ]
        }

        # generate a record
        response = self.post(url, data)
        records = [response]
        return records

    ##########################################################################
    ### Updates
    ##########################################################################

    def update(self, stream, record_id):
        if stream == 'companies':
            return self.update_companies(record_id)
        elif stream == 'contacts':
            return self.update_contacts(record_id)
        elif stream == 'contact_lists':
            return self.update_contact_lists(record_id)
        elif stream == 'deal_pipelines':
            return self.update_deal_pipelines(record_id)
        elif stream == 'deals':
            return self.update_deals(record_id)
        elif stream == 'forms':
            return self.update_forms(record_id)
        elif stream == 'engagements':
            return self.update_engagements(record_id)
        else:
            raise NotImplementedError(f"Test client does not have an update method for {stream}")

    def update_workflows(self, workflow_id, contact_email):
        """
        Update a workflow by enrolling a contact in the workflow.
        Hubspot API https://legacydocs.hubspot.com/docs/methods/workflows/add_contact

        :param workflow_id: id of the workflow object to update
        :param contact_email: email of the contact to enroll in the workflow

        :return:
        """
        # url = f"{BASE_URL}/automation/v2/workflows/{workflow_id}/enrollments/contacts/{contact_email}"
        # self.post(url)
        # record = self._get_workflows_by_pk(workflow_id)

        # return record

        # NB | Attemtped to enroll a contact but this did not change anything on the record. Enrollment is handled by
        #      settings which are fields on a workflows record. The actual contacts' enrollment is not part of this record.

        raise NotImplementedError("TODO SPIKE needed on updating workflows since there was no endpoint.")

    def updated_subscription_changes(self, subscription_id):
        return self.create_subscription_changes(subscription_id)

    def update_campaigns(self):
        """
        Couldn't find endpoint...
        """
        raise NotImplementedError("TODO SPIKE needed on updating campaigns since there was no endpoint.")

    def update_companies(self, company_id):
        """
        Update a company by changing it's description
        :param company_id: the primary key value of the company to update
        :return: the updated record using the _get_company_by_id

        Hubspot API https://legacydocs.hubspot.com/docs/methods/companies/update_company
        """
        url = f"{BASE_URL}/companies/v2/companies/{company_id}"

        record_uuid = str(uuid.uuid4()).replace('-', '')
        data = {
            "properties": [
                {
                    "name": "description",
                    "value": f"An updated description {record_uuid}"
                }
            ]
        }
        self.put(url, data)

        record = self._get_company_by_id(company_id)

        return record

    def update_contacts(self, vid):
        """
        Update a single contact record with a new email.
        Hubspot API https://legacydocs.hubspot.com/docs/methods/contacts/update_contact

        :param vid: the primary key value of the record to update
        :return: the updated record using the get_contracts_by_pks method
        """
        url = f"{BASE_URL}/contacts/v1/contact/vid/{vid}/profile"

        record_uuid = str(uuid.uuid4()).replace('-', '')
        data = {
            "properties": [
                {
                    "property": "email",
                    "value": f"{record_uuid}@stitchdata.com"
                },
                {
                    "property": "firstname",
                    "value": "Updated"
                },
                {
                    "property": "lastname",
                    "value": "Record"
                },
                {
                    "property": "lifecyclestage",
                    "value": "customer"
                }
            ]
        }
        _ = self.post(url, data=data)

        record = self._get_contacts_by_pks(pks=[vid])

        return record

    def update_contact_lists(self, list_id):
        """
        Update a single contact list.
        Hubspot API https://legacydocs.hubspot.com/docs/methods/lists/update_list

        :param list_id: the primary key value of the record to update
        :return: the updated record using the get_contracts_by_pks method
        """
        url = f"{BASE_URL}/contacts/v1/lists/{list_id}"

        record_uuid = str(uuid.uuid4()).replace('-', '')
        data = {"name": f"Updated {record_uuid}"}

        _ = self.post(url, data=data)

        record = self.get_contact_lists(since='', list_id=list_id)

        return record

    def update_deal_pipelines(self, pipeline_id):
        """
        Update a deal_pipeline record by changing it's label.
        :param:
        :return:
        """
        url = f"{BASE_URL}/crm-pipelines/v1/pipelines/deals/{pipeline_id}"

        record_uuid = str(uuid.uuid4()).replace('-', '')[:20]
        data = {
            "label": f"Updated {record_uuid}",
            "displayOrder": 4,
            "active": True,
            "stages": [
                {
                    "stageId": record_uuid,
                    "label": record_uuid,
                    "displayOrder": 1,
                    "metadata": {
                        "probability": 0.5
                    }
                },
            ]
        }

        _ = self.put(url, data=data)

        deal_pipelines = self.get_deal_pipelines()
        record = [pipeline for pipeline in deal_pipelines
                  if pipeline['pipelineId'] == pipeline_id][0]

        return record

    def update_deals(self, deal_id):
        """
        HubSpot API https://legacydocs.hubspot.com/docs/methods/deals/update_deal

        :param deal_id: the pk value of the deal record to update
        :return: the updated deal record using a PUT and the results from a GET
        """
        url = f"{BASE_URL}/deals/v1/deal/{deal_id}"

        record_uuid = str(uuid.uuid4()).replace('-', '')[:20]
        data = {
            "properties": [
                {
                    "value": f"Updated {record_uuid}",
                    "name": "dealname"
                },
            ]
        }

        # generate a record
        _ = self.put(url, data)

        response = self._get_deals_by_pk(deal_id)

        return response

    def update_forms(self, form_id):
        """
        Hubspot API https://legacydocs.hubspot.com/docs/methods/forms/v2/update_form

        :params form_id: the pk value of the form record to update
        :return: the updated form record using the GET endpoint
        """
        url = f"{BASE_URL}/forms/v2/forms/{form_id}"
        record_uuid = str(uuid.uuid4()).replace('-', '')[:20]

        data = {
            "name": f"Updated {record_uuid}"
        }
        _ = self.put(url, data=data)

        response = self._get_forms_by_pk(form_id)

        return response

    def update_owners(self):
        """
        HubSpot API The Owners API is read-only. Owners can only be updated in HubSpot.
        TODO - use selenium?
        """
        raise NotImplementedError("Only able to update owners from web app")

    def update_campaigns(self):
        """
        HubSpot API The Campaigns API is read-only. Campaigns can only be updated in HubSpot.
        TODO - use selenium?
        """
        raise NotImplementedError("Only able to update campaigns from web app")

    def update_engagements(self, engagement_id):
        """
        Hubspot API https://legacydocs.hubspot.com/docs/methods/engagements/update_engagement-patch
        :params engagement_id: the pk value of the engagment record to update
        :return:
        """
        url = f"{BASE_URL}/engagements/v1/engagements/{engagement_id}"

        record_uuid = str(uuid.uuid4()).replace('-', '')[:20]
        data = {
            "metadata": {
                "body": f"Updated {record_uuid}"
            }
        }

        self.patch(url, data)

        record = self._get_engagements_by_pk(engagement_id)

        return record

    ##########################################################################
    ### Deletes
    ##########################################################################

    def delete_deal_pipelines(self, count=10):
        """
        Delete older records based on timestamp primary key
        https://legacydocs.hubspot.com/docs/methods/pipelines/delete_pipeline
        """
        records = self.get_deal_pipelines()
        record_ids_to_delete = [record['pipelineId'] for record in records]
        if len(record_ids_to_delete) == 1 or \
           len(record_ids_to_delete) <= count:
            raise RuntimeError(
                "delete count is greater or equal to the number of existing records for deal_pipelines, "
                "need to have at least one record remaining"
            )
        for record_id in record_ids_to_delete:
            if record_id == 'default' or len(record_id) > 16: # not a timestamp, not made by this client
                continue # skip
            # yesterday = datetime.datetime.now() + datetime.timedelta(days=-1)
            # record_created = datetime.datetime.fromtimestamp(int(record_id[:10]))
            # if yesterday > record_created:
            url = f"{BASE_URL}/crm-pipelines/v1/pipelines/deals/{record_id}"
            self.delete(url)
            count -= 1

            if count == 0:
                return

    ##########################################################################
    ### OAUTH
    ##########################################################################

    def acquire_access_token_from_refresh_token(self):
        # TODO does this limit test parallelization to n=1??
        # TODO just import this from the tap to lessen the maintenance burden
        payload = {
            "grant_type": "refresh_token",
            "redirect_uri": self.CONFIG['redirect_uri'],
            "refresh_token": self.CONFIG['refresh_token'],
            "client_id": self.CONFIG['client_id'],
            "client_secret": self.CONFIG['client_secret'],
        }

        response = requests.post(BASE_URL + "/oauth/v1/token", data=payload)
        response.raise_for_status()
        auth = response.json()
        self.CONFIG['access_token'] = auth['access_token']
        self.CONFIG['refresh_token'] = auth['refresh_token']
        self.CONFIG['token_expires'] = (
            datetime.datetime.utcnow() +
            datetime.timedelta(seconds=auth['expires_in'] - 600))
        print(f"TEST CLIENT | Token refreshed. Expires at {self.CONFIG['token_expires']}")

    def __init__(self, start_date=''):
        self.BaseTest = HubspotBaseTest()
        self.replication_keys = self.BaseTest.expected_replication_keys()
        self.CONFIG = self.BaseTest.get_credentials()
        self.CONFIG.update(self.BaseTest.get_properties())

        self.start_date_strf = start_date if start_date else self.CONFIG['start_date']
        self.start_date = datetime.datetime.strptime(
                self.start_date_strf, self.BaseTest.START_DATE_FORMAT
        ).timestamp() * 1000

        self.acquire_access_token_from_refresh_token()

        self.HEADERS = {'Authorization': f"Bearer {self.CONFIG['access_token']}"}
        stream_limitations = {'deal_pipelines': [100, len(self.get_deal_pipelines())]}
        for stream, limits in stream_limitations.items():
            max_record_count, pipeline_count = limits
            if max_record_count - pipeline_count < 10:
                delete_count = 50
                self.delete_deal_pipelines(delete_count)
                print(f"TEST CLIENT | {delete_count} records deleted from {stream}")<|MERGE_RESOLUTION|>--- conflicted
+++ resolved
@@ -102,11 +102,7 @@
         """Perfroma a PATCH using the standard requests method and log the action"""
         headers = dict(self.HEADERS)
         headers['content-type'] = "application/json"
-<<<<<<< HEAD
-        response = requests.put(url, json=data, params=params, headers=headers)
-=======
         response = requests.patch(url, json=data, params=params, headers=headers)
->>>>>>> 92a3f9fa
         print(f"TEST CLIENT | PATCH {url} data={data} params={params}  STATUS: {response.status_code}")
         if debug:
             print(response.text)
@@ -1124,14 +1120,10 @@
                 }
                 # generate a record
                 response = self.put(url, data)
-<<<<<<< HEAD
-                #time.sleep(10)  # TODO This is not a good implementation, but it gives us both email and subs...
-=======
 
                 # TODO Cleanup this method once BUG_TDL-14938 is addressed
                 # The intention is for this method to return both of the objects that it creates with this put
 
->>>>>>> 92a3f9fa
                 email_event = self.get_email_events(recipient=recipient)
                 #subscriptions = self.get_subscription_changes()
                 # if len(email_event) > 1 or len(subscription_change) > 1:
