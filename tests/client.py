--- conflicted
+++ resolved
@@ -293,14 +293,8 @@
         while has_more:
             # get a page worth of contacts and pull the vids
             response_1 = self.get(url_1, params=params_1)
-<<<<<<< HEAD
             response_1_pks_rks= {record['vid']: record['versionTimestamp']
                                  for record in response_1['contacts']}
-=======
-            vids = [record['vid'] for record in response_1['contacts']
-                    if record['versionTimestamp'] >= self.start_date]
-
->>>>>>> 2dee9eb8
             has_more = response_1['has-more']
             params_1['vidOffset'] = response_1['vid-offset']
 
@@ -544,11 +538,7 @@
     ### CREATE
     ##########################################################################
 
-<<<<<<< HEAD
-    def create(self, stream):
-=======
     def create(self, stream, company_ids=[], subscriptions=[], times=1):
->>>>>>> 2dee9eb8
         """Dispatch create to make tests clean."""
         if stream == 'forms':
             return self.create_forms()
@@ -559,11 +549,7 @@
         elif stream == 'contact_lists':
             return self.create_contact_lists()
         elif stream == 'contacts_by_company':
-<<<<<<< HEAD
-            return self.create_contacts_by_company()
-=======
             return self.create_contacts_by_company(company_ids)
->>>>>>> 2dee9eb8
         elif stream == 'engagements':
             return self.create_engagements()
         elif stream == 'campaigns':
@@ -582,11 +568,7 @@
             )
             return self.create_subscription_changes()
         elif stream == 'subscription_changes':
-<<<<<<< HEAD
-            return self.create_subscription_changes()
-=======
             return self.create_subscription_changes(subscriptions, times)
->>>>>>> 2dee9eb8
         else:
             raise NotImplementedError(f"There is no create_{stream} method in this dipatch!")
 
@@ -1021,46 +1003,6 @@
         if subscriptions == []:
             subscriptions = self.get_subscription_changes()
         subscription_id_list = [[change.get('subscriptionId') for change in subscription['changes']] for subscription in subscriptions]
-
-<<<<<<< HEAD
-        a_sub_id = random.choice([item[0] for item in subscription_id_list if item[0]])
-        an_email = record_uuid+"@stitchdata.com"
-        url = f"{BASE_URL}/email/public/v1/subscriptions/{an_email}"
-        data = {
-            "subscriptionStatuses": [
-                {
-                    "id": a_sub_id,
-                    "subscribed": True,
-                    "optState": "OPT_IN",
-                    "legalBasis": "PERFORMANCE_OF_CONTRACT",
-                    "legalBasisExplanation": "We need to send them these emails as part of our agreement with them."
-                }
-            ]
-        }
-
-        # generate a record
-        self.put(url, data)
-        time.sleep(10)  # TODO This is not a good implementation
-        emails = self.get_email_events()
-        subscriptions = self.get_subscription_changes()
-
-        email_event =  [email
-                        for email in emails
-                        for sub in email.get('subscriptions', [])
-                        if sub['id'] == a_sub_id and
-                        email['recipient'] == an_email]
-        subscription_change = [sub
-                               for sub in subscriptions
-                               for change in sub['changes']
-                               if change.get('subscriptionId') == a_sub_id and
-                               sub['recipient'] == an_email]
-        if len(email_event) > 1 or len(subscription_change) > 1:
-            raise RuntimeError(
-                "Expected this change to generate 1 email_event and 1 subscription_change only. "
-                "Generate {len(email_event)} email_events and {len(subscription_changes)} subscription_changes."
-            )
-        records = [email_event, subscription_change]
-=======
         count = 0
         records = []
         print(f"creating {times} records")
@@ -1083,9 +1025,29 @@
                 }
                 # generate a record
                 response = self.put(url, data)
+                # time.sleep(10)  # TODO This is not a good implementation, but it gives us both email and subs...
+                # emails = self.get_email_events()
+                # subscriptions = self.get_subscription_changes()
+
+                # email_event =  [email
+                #                 for email in emails
+                #                 for sub in email.get('subscriptions', [])
+                #                 if sub['id'] == a_sub_id and
+                #                 email['recipient'] == an_email]
+                # subscription_change = [sub
+                #                        for sub in subscriptions
+                #                        for change in sub['changes']
+                #                        if change.get('subscriptionId') == a_sub_id and
+                #                        sub['recipient'] == an_email]
+                # if len(email_event) > 1 or len(subscription_change) > 1:
+                #     raise RuntimeError(
+                #         "Expected this change to generate 1 email_event and 1 subscription_change only. "
+                #         "Generate {len(email_event)} email_events and {len(subscription_changes)} subscription_changes."
+                #     )
+                # records = [email_event, subscription_change]
                 records.append([response])
                 count += 1
->>>>>>> 2dee9eb8
+
         return records
 
     def create_workflows(self):
