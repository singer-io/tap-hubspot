--- conflicted
+++ resolved
@@ -16,7 +16,6 @@
     #     assert len(old_records) < len(new_records), \
     #         f"Before contacts post found {len(old_records)} records. After post found {len(new_records)} records"
 
-<<<<<<< HEAD
     # def test_contacts_create_stability(self):
     #     old_records = self.test_client.get_contacts()
     #     our_record = self.test_client.create_contacts()
@@ -33,11 +32,6 @@
     # def test_companies_create(self):
     #     # Testing companies Post
 
-=======
-    # def test_companies_create(self):
-    #     # Testing companies Post
-        
->>>>>>> 2dee9eb8
     #     old_records = self.test_client.get_companies('2021-08-25T00:00:00.000000Z')
     #     our_record = self.test_client.create_companies()
     #     now = time.time()
@@ -50,8 +44,6 @@
     #     assert len(old_records) < len(new_records), \
     #         f"Before companies post found {len(old_records)} records. After post found {len(new_records)} records"
 
-<<<<<<< HEAD
-
     # def test_contact_lists_create(self):
     #     # Testing contact_lists POST
 
@@ -63,38 +55,15 @@
     #         f"Before post found {len(old_records)} records. After post found {len(new_records)} records"
 
 
-=======
-        
-    # def test_contact_lists_create(self):
-    #     # Testing contact_lists POST
-        
-    #     old_records = self.test_client.get_contact_lists()
-    #     our_record = self.test_client.create_contact_lists()
-    #     new_records = self.test_client.get_contact_lists()
-        
-    #     assert len(old_records) < len(new_records), \
-    #         f"Before post found {len(old_records)} records. After post found {len(new_records)} records"
-
-        
->>>>>>> 2dee9eb8
     # def test_contacts_by_company_create(self):
     #     # Testing contacts_by_company PUT
 
 
-<<<<<<< HEAD
     #     old_contact_records = self.test_client.get_contacts()
     #     old_company_records = self.test_client.get_companies('2021-08-25T00:00:00.000000Z')
     #     old_records = self.test_client.get_contacts_by_company([old_company_records[0]["companyId"]])
     #     our_record = self.test_client.create_contacts_by_company()
     #     new_records = self.test_client.get_contacts_by_company([old_company_records[0]["companyId"]])
-=======
-    #     #old_contact_records = self.test_client.get_contacts()
-    #     old_company_records = self.test_client.get_companies('2021-09-10T00:00:00Z')
-    #     old_company_ids = [company["companyId"] for company in old_company_records]
-    #     old_records = self.test_client.get_contacts_by_company(old_company_ids)
-    #     our_record = self.test_client.create_contacts_by_company([record["company-id"] for record in old_records])
-    #     new_records = self.test_client.get_contacts_by_company(old_company_ids)
->>>>>>> 2dee9eb8
     #     assert len(old_records) < len(new_records), \
     #         f"Before post found {len(old_records)} records. After post found {len(new_records)} records"
 
@@ -108,7 +77,6 @@
     #     assert len(old_records) < len(new_records), \
     #         f"Before post found {len(old_records)} records. After post found {len(new_records)} records"
 
-<<<<<<< HEAD
     # def test_deal_pipelines_deletes(self):
     #     # Testing deal_pipelines DELETE
     #     import ipdb; ipdb.set_trace()
@@ -119,9 +87,6 @@
     #     new_records = self.test_client.get_deal_pipelines()
     #     assert len(old_records) > len(new_records), \
     #         f"Before post found {len(old_records)} records. After post found {len(new_records)} records"
-=======
-
->>>>>>> 2dee9eb8
 
     # def test_deals_create(self):
     #     # Testing deals POST
@@ -138,11 +103,7 @@
 
     #     old_emails = self.test_client.get_email_events()
     #     old_subs = self.test_client.get_subscription_changes()
-<<<<<<< HEAD
     #     our_record = self.test_client.create_subscription_changes()
-=======
-    #     our_record = self.test_client.create_subscription_changes(subscriptions=old_subs, times=5)
->>>>>>> 2dee9eb8
     #     time.sleep(10)
     #     new_subs = self.test_client.get_subscription_changes()
     #     new_emails = self.test_client.get_email_events()
@@ -154,29 +115,18 @@
     #     print(f"Before {len(old_subs)} subs. After found {len(new_subs)} subs")
     #     print(f"Before {len(old_emails)} emails. After found {len(new_emails)} emails")
 
-<<<<<<< HEAD
     # def test_engagements_create(self):
     #     # Testing create_engagements POST
 
     #     old_records = self.test_client.get_engagements()
     #     our_record = self.test_client.create_engagements()
     #     new_records = self.test_client.get_engagements()
-=======
-
-    # def test_engagements_create(self):
-    #     # Testing create_engagements POST
-
-    #     old_records = self.test_client.get_engagements('2021-09-10T00:00:00Z')
-    #     our_record = self.test_client.create_engagements()
-    #     new_records = self.test_client.get_engagements('2021-09-10T00:00:00Z')
->>>>>>> 2dee9eb8
     #     assert len(old_records) < len(new_records), \
     #         f"Before post found {len(old_records)} records. After post found {len(new_records)} records"
 
 
     # def test_forms_create(self):
     #     # Testing create_forms POST
-
     #     old_records = self.test_client.get_forms()
     #     our_record = self.test_client.create_forms()
     #     new_records = self.test_client.get_forms()
@@ -191,7 +141,6 @@
     #     our_record = self.test_client.create_workflows()
     #     new_records = self.test_client.get_workflows()
     #     assert len(old_records) < len(new_records), \
-<<<<<<< HEAD
     #         f"Before post found {len(old_records)} records. After post found {len(new_records)} records"
     #TODO not completed
     # def test_contacts_update(self):
@@ -200,7 +149,3 @@
     #     1+1
     #     old_email = new_record
     #     new_email = "new-email@hubspot.com"
-        
-=======
-    #         f"Before post found {len(old_records)} records. After post found {len(new_records)} records"
->>>>>>> 2dee9eb8
